.docusaurus/
node_modules/
# Project
/.vs
.vscode

# Log files
*.log

# Python virtualenv
.venv*

# Byte-compiled / optimized / DLL files
__pycache__/
*.py[cod]
*$py.class

# C extensions
*.so

# Distribution / packaging
.Python
build/
develop-eggs/
dist/
downloads/
eggs/
.eggs/
lib/
lib64/
parts/
sdist/
var/
wheels/
share/python-wheels/
*.egg-info/
.installed.cfg
*.egg
MANIFEST

# PyInstaller
#  Usually these files are written by a python script from a template
#  before PyInstaller builds the exe, so as to inject date/other infos into it.
*.manifest
*.spec

# Installer logs
pip-log.txt
pip-delete-this-directory.txt

# Unit test / coverage reports
htmlcov/
.tox/
.nox/
.coverage
.coverage.*
.cache
nosetests.xml
coverage.xml
*.cover
*.py,cover
.hypothesis/
.pytest_cache/
cover/

# Translations
*.mo
*.pot

# Django stuff:
*.log
local_settings.py
db.sqlite3
db.sqlite3-journal

# Flask stuff:
instance/
.webassets-cache

# Scrapy stuff:
.scrapy

# Sphinx documentation
docs/_build/

# PyBuilder
.pybuilder/
target/

# Jupyter Notebook
.ipynb_checkpoints

# IPython
profile_default/
ipython_config.py

# pyenv
#   For a library or package, you might want to ignore these files since the code is
#   intended to run in multiple environments; otherwise, check them in:
# .python-version

# pipenv
#   According to pypa/pipenv#598, it is recommended to include Pipfile.lock in version control.
#   However, in case of collaboration, if having platform-specific dependencies or dependencies
#   having no cross-platform support, pipenv may install dependencies that don't work, or not
#   install all needed dependencies.
#Pipfile.lock

# PEP 582; used by e.g. github.com/David-OConnor/pyflow
__pypackages__/

# Celery stuff
celerybeat-schedule
celerybeat.pid

# SageMath parsed files
*.sage.py

# Environments
.env
.venv
env/
venv/
ENV/
env.bak/
venv.bak/

# Spyder project settings
.spyderproject
.spyproject

# Rope project settings
.ropeproject

# mkdocs documentation
/site

# mypy
.mypy_cache/
.dmypy.json
dmypy.json

# Pyre type checker
.pyre/

# pytype static type analyzer
.pytype/

# Cython debug symbols
cython_debug/

logs

.idea/*
.DS_Store

output/
*.pkl

# local config files
*.config.local
OAI_CONFIG_LIST
key_openai.txt
key_aoai.txt
base_aoai.txt
wolfram.txt

# DB on disk for Teachability
tmp/
test/my_tmp/*

# Storage for the AgentEval output
test/test_files/agenteval-in-out/out/

# Files created by tests
*tmp_code_*
test/agentchat/test_agent_scripts/*
<<<<<<< HEAD
.aider*
=======

# test cache
.cache_test
>>>>>>> 392d3817
<|MERGE_RESOLUTION|>--- conflicted
+++ resolved
@@ -175,10 +175,7 @@
 # Files created by tests
 *tmp_code_*
 test/agentchat/test_agent_scripts/*
-<<<<<<< HEAD
 .aider*
-=======
 
 # test cache
-.cache_test
->>>>>>> 392d3817
+.cache_test