import {
  ChevronDownIcon,
  ChevronUpIcon,
  Cog8ToothIcon,
  XMarkIcon,
  ClipboardIcon,
  PlusIcon,
  UserGroupIcon,
  UsersIcon,
  ExclamationTriangleIcon,
  InformationCircleIcon,
} from "@heroicons/react/24/outline";
import React, { ReactNode, useEffect, useRef, useState } from "react";
import Icon from "./icons";
import {
  Button,
  Divider,
  Dropdown,
  Input,
  MenuProps,
  Modal,
  Select,
  Slider,
  Table,
  Space,
  Tooltip,
  message,
  theme,
} from "antd";
import Editor from "@monaco-editor/react";
import Papa from "papaparse";
import remarkGfm from "remark-gfm";
import ReactMarkdown from "react-markdown";
import { atomDark } from "react-syntax-highlighter/dist/esm/styles/prism";
import { Prism as SyntaxHighlighter } from "react-syntax-highlighter";
import {
  checkAndSanitizeInput,
  fetchJSON,
  getServerUrl,
  obscureString,
  truncateText,
} from "./utils";
import {
  IAgentFlowSpec,
  IFlowConfig,
  ILLMConfig,
  IModelConfig,
  ISkill,
  IStatus,
} from "./types";
import TextArea from "antd/es/input/TextArea";
import { appContext } from "../hooks/provider";

const { useToken } = theme;
interface CodeProps {
  node?: any;
  inline?: any;
  className?: any;
  children?: React.ReactNode;
}

interface IProps {
  children?: ReactNode;
  title?: string | ReactNode;
  subtitle?: string | ReactNode;
  count?: number;
  active?: boolean;
  cursor?: string;
  icon?: ReactNode;
  padding?: string;
  className?: string;
  open?: boolean;
  hoverable?: boolean;
  onClick?: () => void;
  loading?: boolean;
}

export const SectionHeader = ({
  children,
  title,
  subtitle,
  count,
  icon,
}: IProps) => {
  return (
    <div className="mb-4">
      <h1 className="text-primary text-2xl">
        {/* {count !== null && <span className="text-accent mr-1">{count}</span>} */}
        {icon && <>{icon}</>}
        {title}
        {count !== null && (
          <span className="text-accent mr-1 ml-2 text-xs">{count}</span>
        )}
      </h1>
      {subtitle && <span className="inline-block">{subtitle}</span>}
      {children}
    </div>
  );
};

export const IconButton = ({
  onClick,
  icon,
  className,
  active = false,
}: IProps) => {
  return (
    <span
      role={"button"}
      onClick={onClick}
      className={`inline-block mr-2 hover:text-accent transition duration-300 ${className} ${
        active ? "border-accent border rounded text-accent" : ""
      }`}
    >
      {icon}
    </span>
  );
};

export const LaunchButton = ({
  children,
  onClick,
  className = "p-3 px-5 ",
}: any) => {
  return (
    <button
      role={"button"}
      className={` focus:ring ring-accent  ring-l-none  rounded  cursor-pointer hover:brightness-110 bg-accent transition duration-500    text-white ${className} `}
      onClick={onClick}
    >
      {children}
    </button>
  );
};

export const SecondaryButton = ({ children, onClick, className }: any) => {
  return (
    <button
      role={"button"}
      className={` ${className}   focus:ring ring-accent  p-2 px-5 rounded  cursor-pointer hover:brightness-90 bg-secondary transition duration-500    text-primary`}
      onClick={onClick}
    >
      {children}
    </button>
  );
};

export const Card = ({
  children,
  title,
  subtitle,
  hoverable = true,
  active,
  cursor = "cursor-pointer",
  className = "p-3",
  onClick,
}: IProps) => {
  let border = active
    ? "border-accent"
    : "border-secondary hover:border-accent ";
  border = hoverable ? border : "border-secondary";

  return (
    <div
      onClick={onClick}
      role={"button"}
      className={`${border} border-2 bg-secondary  group ${className} rounded ${cursor} transition duration-300`}
    >
      <div className="mt- text-sm text-secondary  break-words">
        {title && (
          <div className="text-accent rounded font-semibold  text-xs pb-1">
            {title}
          </div>
        )}
        <div>{subtitle}</div>
        {children}
      </div>
    </div>
  );
};

export const CollapseBox = ({
  title,
  subtitle,
  children,
  className = " p-3",
  open = false,
}: IProps) => {
  const [isOpen, setIsOpen] = React.useState<boolean>(open);
  const chevronClass = "h-4 cursor-pointer inline-block mr-1";
  return (
    <div
      onMouseDown={(e) => {
        if (e.detail > 1) {
          e.preventDefault();
        }
      }}
      className="bordper border-secondary rounded"
    >
      <div
        onClick={() => {
          setIsOpen(!isOpen);
        }}
        className={`cursor-pointer bg-secondary p-2 rounded ${
          isOpen ? "rounded-b-none " : " "
        }"}`}
      >
        {isOpen && <ChevronUpIcon className={chevronClass} />}
        {!isOpen && <ChevronDownIcon className={chevronClass} />}

        <span className=" inline-block -mt-2 mb-2 text-xs">
          {" "}
          {/* {isOpen ? "hide" : "show"} section |  */}
          {title}
        </span>
      </div>

      {isOpen && (
        <div className={`${className} bg-tertiary  rounded rounded-t-none`}>
          {children}
        </div>
      )}
    </div>
  );
};

export const HighLight = ({ children }: IProps) => {
  return <span className="border-b border-accent">{children}</span>;
};

export const LoadBox = ({
  subtitle,
  className = "my-2 text-accent ",
}: IProps) => {
  return (
    <div className={`${className} `}>
      {" "}
      <span className="mr-2 ">
        {" "}
        <Icon size={5} icon="loading" />
      </span>{" "}
      {subtitle}
    </div>
  );
};

export const LoadingBar = ({ children }: IProps) => {
  return (
    <>
      <div className="rounded bg-secondary  p-3">
        <span className="inline-block h-6 w-6 relative mr-2">
          <Cog8ToothIcon className="animate-ping text-accent absolute inline-flex h-full w-full rounded-ful  opacity-75" />
          <Cog8ToothIcon className="relative text-accent animate-spin  inline-flex rounded-full h-6 w-6" />
        </span>
        {children}
      </div>
      <div className="relative">
        <div className="loadbar rounded-b"></div>
      </div>
    </>
  );
};

export const MessageBox = ({ title, children, className }: IProps) => {
  const messageBox = useRef<HTMLDivElement>(null);

  const closeMessage = () => {
    if (messageBox.current) {
      messageBox.current.remove();
    }
  };

  return (
    <div
      ref={messageBox}
      className={`${className} p-3  rounded  bg-secondary transition duration-1000 ease-in-out  overflow-hidden`}
    >
      {" "}
      <div className="flex gap-2 mb-2">
        <div className="flex-1">
          {/* <span className="mr-2 text-accent">
            <InformationCircleIcon className="h-6 w-6 inline-block" />
          </span>{" "} */}
          <span className="font-semibold text-primary text-base">{title}</span>
        </div>
        <div>
          <span
            onClick={() => {
              closeMessage();
            }}
            className=" border border-secondary bg-secondary brightness-125 hover:brightness-100 cursor-pointer transition duration-200   inline-block px-1 pb-1 rounded text-primary"
          >
            <XMarkIcon className="h-4 w-4 inline-block" />
          </span>
        </div>
      </div>
      {children}
    </div>
  );
};

export const GroupView = ({
  children,
  title,
  className = " bg-primary ",
}: any) => {
  return (
    <div className={`rounded mt-4  border-secondary   ${className}`}>
      <div className="mt-4 p-2 rounded border relative">
        <div className={`absolute  -top-3 inline-block ${className}`}>
          {title}
        </div>
        <div className="mt-2"> {children}</div>
      </div>
    </div>
  );
};

export const ExpandView = ({
  children,
  icon = null,
  className = "",
  title = "Detail View",
}: any) => {
  const [isOpen, setIsOpen] = React.useState(false);
  let windowAspect = 1;
  if (typeof window !== "undefined") {
    windowAspect = window.innerWidth / window.innerHeight;
  }
  const minImageWidth = 400;
  return (
    <div
      style={{
        minHeight: "100px",
      }}
      className={`h-full    rounded mb-6  border-secondary ${className}`}
    >
      <div
        role="button"
        onClick={() => {
          setIsOpen(true);
        }}
        className="text-xs mb-2 h-full w-full break-words"
      >
        {icon ? icon : children}
      </div>
      {isOpen && (
        <Modal
          title={title}
          width={800}
          open={isOpen}
          onCancel={() => setIsOpen(false)}
          footer={null}
        >
          {/* <ResizableBox
            // handle={<span className="text-accent">resize</span>}
            lockAspectRatio={false}
            handle={
              <div className="absolute right-0 bottom-0 cursor-se-resize  font-semibold boprder p-3 bg-secondary">
                <ArrowDownRightIcon className="h-4 w-4 inline-block" />
              </div>
            }
            width={800}
            height={minImageWidth * windowAspect}
            minConstraints={[minImageWidth, minImageWidth * windowAspect]}
            maxConstraints={[900, 900 * windowAspect]}
            className="overflow-auto w-full rounded select-none "
          > */}
          {children}
          {/* </ResizableBox> */}
        </Modal>
      )}
    </div>
  );
};

export const LoadingOverlay = ({ children, loading }: IProps) => {
  return (
    <>
      {loading && (
        <>
          <div
            className="absolute inset-0 bg-secondary flex  pointer-events-none"
            style={{ opacity: 0.5 }}
          >
            {/* Overlay background */}
          </div>
          <div
            className="absolute inset-0 flex items-center justify-center"
            style={{ pointerEvents: "none" }}
          >
            {/* Center BounceLoader without inheriting the opacity */}
            <BounceLoader />
          </div>
        </>
      )}
      <div className="relative">{children}</div>
    </>
  );
};

export const MarkdownView = ({
  data,
  className = "",
  showCode = true,
}: {
  data: string;
  className?: string;
  showCode?: boolean;
}) => {
  function processString(inputString: string): string {
    inputString = inputString.replace(/\n/g, "  \n");
    const markdownPattern = /```markdown\s+([\s\S]*?)\s+```/g;
    return inputString?.replace(markdownPattern, (match, content) => content);
  }
  const [showCopied, setShowCopied] = React.useState(false);

  const CodeView = ({ props, children, language }: any) => {
    const [codeVisible, setCodeVisible] = React.useState(showCode);
    return (
      <div>
        <div className=" flex  ">
          <div
            role="button"
            onClick={() => {
              setCodeVisible(!codeVisible);
            }}
            className="  flex-1 mr-4  "
          >
            {!codeVisible && (
              <div className=" text-white hover:text-accent duration-300">
                <ChevronDownIcon className="inline-block  w-5 h-5" />
                <span className="text-xs"> show</span>
              </div>
            )}

            {codeVisible && (
              <div className=" text-white hover:text-accent duration-300">
                {" "}
                <ChevronUpIcon className="inline-block  w-5 h-5" />
                <span className="text-xs"> hide</span>
              </div>
            )}
          </div>
          {/* <div className="flex-1"></div> */}
          <div>
            {showCopied && (
              <div className="inline-block text-sm       text-white">
                {" "}
                🎉 Copied!{" "}
              </div>
            )}
            <ClipboardIcon
              role={"button"}
              onClick={() => {
                navigator.clipboard.writeText(data);
                // message.success("Code copied to clipboard");
                setShowCopied(true);
                setTimeout(() => {
                  setShowCopied(false);
                }, 3000);
              }}
              className=" inline-block duration-300 text-white hover:text-accent w-5 h-5"
            />
          </div>
        </div>
        {codeVisible && (
          <SyntaxHighlighter
            {...props}
            style={atomDark}
            language={language}
            className="rounded w-full"
            PreTag="div"
            wrapLongLines={true}
          >
            {String(children).replace(/\n$/, "")}
          </SyntaxHighlighter>
        )}
      </div>
    );
  };

  return (
    <div
      className={` w-full   chatbox prose dark:prose-invert text-primary rounded   ${className}`}
    >
      <ReactMarkdown
        className="   w-full"
        remarkPlugins={[remarkGfm]}
        components={{
          code({ node, inline, className, children, ...props }: CodeProps) {
            const match = /language-(\w+)/.exec(className || "");
            const language = match ? match[1] : "text";
            return !inline && match ? (
              <CodeView props={props} children={children} language={language} />
            ) : (
              <code {...props} className={className}>
                {children}
              </code>
            );
          },
        }}
      >
        {processString(data)}
      </ReactMarkdown>
    </div>
  );
};

interface ICodeProps {
  code: string;
  language: string;
  title?: string;
  showLineNumbers?: boolean;
  className?: string | undefined;
  wrapLines?: boolean;
  maxWidth?: string;
  maxHeight?: string;
  minHeight?: string;
}

export const CodeBlock = ({
  code,
  language = "python",
  showLineNumbers = false,
  className = " ",
  wrapLines = false,
  maxHeight = "400px",
  minHeight = "auto",
}: ICodeProps) => {
  const codeString = code;

  const [showCopied, setShowCopied] = React.useState(false);
  return (
    <div className="relative">
      <div className="  rounded absolute right-5 top-4 z-10 ">
        <div className="relative border border-transparent w-full h-full">
          <div
            style={{ zIndex: -1 }}
            className="w-full absolute top-0 h-full bg-gray-900 hover:bg-opacity-0 duration-300 bg-opacity-50 rounded"
          ></div>
          <div className="   ">
            {showCopied && (
              <div className="inline-block px-2 pl-3 text-white">
                {" "}
                🎉 Copied!{" "}
              </div>
            )}
            <ClipboardIcon
              role={"button"}
              onClick={() => {
                navigator.clipboard.writeText(codeString);
                // message.success("Code copied to clipboard");
                setShowCopied(true);
                setTimeout(() => {
                  setShowCopied(false);
                }, 6000);
              }}
              className="m-2  inline-block duration-300 text-white hover:text-accent w-5 h-5"
            />
          </div>
        </div>
      </div>
      <div
        id="codeDivBox"
        className={`rounded w-full overflow-auto overflow-y-scroll   scroll ${className}`}
        style={{ maxHeight: maxHeight, minHeight: minHeight }}
      >
        <SyntaxHighlighter
          id="codeDiv"
          className="rounded-sm h-full break-all"
          language={language}
          showLineNumbers={showLineNumbers}
          style={atomDark}
          wrapLines={wrapLines}
          wrapLongLines={wrapLines}
        >
          {codeString}
        </SyntaxHighlighter>
      </div>
    </div>
  );
};

// Controls Row
export const ControlRowView = ({
  title,
  description,
  value,
  control,
  className,
}: {
  title: string;
  description: string;
  value: string | number;
  control: any;
  className?: string;
}) => {
  return (
    <div className={`${className}`}>
      <div>
        <span className="text-primary inline-block">{title} </span>
        <span className="text-xs ml-1 text-accent -mt-2 inline-block">
          {truncateText(value + "", 20)}
        </span>{" "}
        <Tooltip title={description}>
          <InformationCircleIcon className="text-gray-400 inline-block w-4 h-4" />
        </Tooltip>
      </div>
      {control}
      <div className="bordper-b  border-secondary border-dashed pb-2 mxp-2"></div>
    </div>
  );
};

export const ModelSelector = ({
  configs,
  setConfigs,
  className,
}: {
  configs: IModelConfig[];
  setConfigs: (configs: IModelConfig[]) => void;
  className?: string;
}) => {
  // const [configs, setConfigs] = useState<IModelConfig[]>(modelConfigs);
  const [isModalVisible, setIsModalVisible] = useState(false);
  const [newModelConfig, setNewModelConfig] = useState<IModelConfig | null>(
    null
  );
  const [editIndex, setEditIndex] = useState<number | null>(null);
  const [loading, setLoading] = useState(false);
  const [error, setError] = useState<string | null>(null);

  const [models, setModels] = useState<IModelConfig[]>([]);
  const serverUrl = getServerUrl();

  const { user } = React.useContext(appContext);
  const listModelsUrl = `${serverUrl}/models?user_id=${user?.email}`;

  // const sanitizeModelConfig = (config: IModelConfig) => {
  //   const sanitizedConfig: IModelConfig = { model: config.model };
  //   if (config.api_key) sanitizedConfig.api_key = config.api_key;
  //   if (config.base_url) sanitizedConfig.base_url = config.base_url;
  //   if (config.api_type) sanitizedConfig.api_type = config.api_type;
  //   if (config.api_version) sanitizedConfig.api_version = config.api_version;
  //   return sanitizedConfig;
  // };

  const handleRemoveConfig = (index: number) => {
    const updatedConfigs = configs.filter((_, i) => i !== index);

    setConfigs(updatedConfigs);
  };

  const showModal = (config: IModelConfig | null, index: number | null) => {
    setNewModelConfig(config);
    setEditIndex(index);
    setIsModalVisible(true);
  };

  const fetchModels = () => {
    setError(null);
    setLoading(true);
    // const fetch;
    const payLoad = {
      method: "GET",
      headers: {
        "Content-Type": "application/json",
      },
    };

    const onSuccess = (data: any) => {
      if (data && data.status) {
        // message.success(data.message);
        setModels(data.data);
      } else {
        message.error(data.message);
      }
      setLoading(false);
    };
    const onError = (err: any) => {
      setError(err);
      message.error(err.message);
      setLoading(false);
    };
    fetchJSON(listModelsUrl, payLoad, onSuccess, onError);
  };

  useEffect(() => {
    fetchModels();
  }, []);

  const modelItems: MenuProps["items"] =
    models.length > 0
      ? models.map((model: IModelConfig, index: number) => ({
          key: index,
          label: (
            <>
              <div>{model.model}</div>
              <div className="text-xs text-accent">
                {truncateText(model.description || "", 20)}
              </div>
            </>
          ),
          value: index,
        }))
      : [
          {
            key: -1,
            label: <>No models found</>,
            value: 0,
          },
        ];

  const modelOnClick: MenuProps["onClick"] = ({ key }) => {
    const selectedIndex = parseInt(key.toString());
    let selectedModel = models[selectedIndex];
    const updatedConfigs = [...configs, selectedModel];
    setConfigs(updatedConfigs);
  };

  const menuStyle: React.CSSProperties = {
    boxShadow: "none",
  };

  const { token } = useToken();
  const contentStyle: React.CSSProperties = {
    backgroundColor: token.colorBgElevated,
    borderRadius: token.borderRadiusLG,
    boxShadow: token.boxShadowSecondary,
  };

  const addModelsMessage = (
    <span className="text-xs">
      {" "}
      <ExclamationTriangleIcon className="w-4 h-4 inline-block mr-1" /> Please
      create models in the Model tab
    </span>
  );

  const AddModelsDropDown = () => {
    return (
      <Dropdown
        menu={{ items: modelItems, onClick: modelOnClick }}
        placement="bottomRight"
        trigger={["click"]}
        dropdownRender={(menu) => (
          <div style={contentStyle}>
            {React.cloneElement(menu as React.ReactElement, {
              style: menuStyle,
            })}
            {models.length === 0 && (
              <>
                <Divider style={{ margin: 0 }} />
                <Space style={{ padding: 8 }}></Space>
                <div className="p-3">{addModelsMessage}</div>
              </>
            )}
          </div>
        )}
      >
        <div
          className="inline-flex mr-1 mb-1 p-1 px-2 rounded border hover:border-accent duration-300 hover:text-accent"
          role="button"
        >
          add <PlusIcon className="w-4 h-4 inline-block mt-1" />
        </div>
      </Dropdown>
    );
  };

  const handleOk = () => {
    if (newModelConfig?.model.trim()) {
      const sanitizedConfig = newModelConfig;

      if (editIndex !== null) {
        // Edit existing model
        const updatedConfigs = [...configs];
        updatedConfigs[editIndex] = sanitizedConfig;
        setConfigs(updatedConfigs);
      } else {
        // Add new model
        setConfigs([...configs, sanitizedConfig]);
      }
      setIsModalVisible(false);
      setNewModelConfig(null);
      setEditIndex(null);
    } else {
      // Handle case where 'model' field is empty
      // Could provide user feedback here (e.g., input validation error)
      message.error("Model name cannot be empty");
    }
  };

  const handleCancel = () => {
    setIsModalVisible(false);
    setNewModelConfig(null);
    setEditIndex(null);
  };

  const updateNewModelConfig = (field: keyof IModelConfig, value: string) => {
    setNewModelConfig((prevState) =>
      prevState ? { ...prevState, [field]: value } : null
    );
  };

  const modelButtons = configs.map((config, i) => {
    const tooltipText = (
      <>
        <div>{config.model}</div>
        {config.base_url && <div>{config.base_url}</div>}
        {config.api_key && <div>{obscureString(config.api_key, 3)}</div>}
        <div className="text-xs text-accent">
          {truncateText(config.description || "", 90)}
        </div>
      </>
    );
    return (
      <div
        key={"modelrow_" + i}
        // role="button"
        className="mr-1 mb-1 p-1 px-2 rounded border"
        // onClick={() => showModal(config, i)}
      >
        <div className="inline-flex">
          {" "}
          <Tooltip title={tooltipText}>
            <div>{config.model}</div>{" "}
          </Tooltip>
          <div
            role="button"
            onClick={(e) => {
              e.stopPropagation(); // Prevent opening the modal to edit
              handleRemoveConfig(i);
            }}
            className="ml-1 text-primary hover:text-accent duration-300"
          >
            <XMarkIcon className="w-4 h-4 inline-block" />
          </div>
        </div>
      </div>
    );
  });

  return (
    <div className={`${className}`}>
      <div className="flex flex-wrap">
        {modelButtons}
        <AddModelsDropDown />
      </div>
      <Modal
        title={`${editIndex !== null ? "Edit" : "Add"} Model Configuration`}
        open={isModalVisible}
        onOk={handleOk}
        onCancel={handleCancel}
        footer={[
          <Button key="back" onClick={handleCancel}>
            Cancel
          </Button>,
          <Button key="submit" type="primary" onClick={handleOk}>
            {editIndex !== null ? "Save Changes" : "Add Model"}
          </Button>,
        ]}
      >
        <div className="text-sm my-2">Enter parameters for your model.</div>
        <Input
          placeholder="Model Name"
          value={newModelConfig?.model}
          onChange={(e) => updateNewModelConfig("model", e.target.value)}
        />
        <Input.Password
          className="mt-2"
          placeholder="API Key"
          value={newModelConfig?.api_key}
          onChange={(e) => updateNewModelConfig("api_key", e.target.value)}
        />
        <Input
          className="mt-2"
          placeholder="Base URL"
          value={newModelConfig?.base_url}
          onChange={(e) => updateNewModelConfig("base_url", e.target.value)}
        />
        <Input
          className="mt-2"
          placeholder="Model Type (optional)"
          value={newModelConfig?.api_type}
          onChange={(e) => updateNewModelConfig("api_type", e.target.value)}
        />

        <Input
          className="mt-2"
          placeholder="API Version (optional)"
          value={newModelConfig?.api_version}
          onChange={(e) => updateNewModelConfig("api_version", e.target.value)}
        />
      </Modal>
    </div>
  );
};

export const BounceLoader = ({
  className,
  title = "",
}: {
  className?: string;
  title?: string;
}) => {
  return (
    <div className="inline-block">
      <div className="inline-flex gap-2">
        <span className="  rounded-full bg-accent h-2 w-2  inline-block"></span>
        <span className="animate-bounce rounded-full bg-accent h-3 w-3  inline-block"></span>
        <span className=" rounded-full bg-accent h-2 w-2  inline-block"></span>
      </div>
      <span className="  text-sm">{title}</span>
    </div>
  );
};

export const ImageLoader = ({
  src,
  className = "",
}: {
  src: string;
  className?: string;
}) => {
  const [isLoading, setIsLoading] = useState(true);

  return (
    <div className="w-full rounded relative">
      {isLoading && (
        <div className="absolute h-24 inset-0 flex items-center justify-center">
          <BounceLoader title=" loading .." />{" "}
        </div>
      )}
      <img
        alt="Dynamic content"
        src={src}
        className={`w-full rounded ${
          isLoading ? "opacity-0" : "opacity-100"
        } ${className}`}
        onLoad={() => setIsLoading(false)}
      />
    </div>
  );
};

type DataRow = { [key: string]: any };
export const CsvLoader = ({
  csvUrl,
  className,
}: {
  csvUrl: string;
  className?: string;
}) => {
  const [data, setData] = useState<DataRow[]>([]);
  const [columns, setColumns] = useState<any[]>([]);
  const [isLoading, setIsLoading] = useState<boolean>(true);
  const [pageSize, setPageSize] = useState<number>(50);

  useEffect(() => {
    const fetchData = async () => {
      try {
        const response = await fetch(csvUrl);
        const csvString = await response.text();
        const parsedData = Papa.parse(csvString, {
          header: true,
          dynamicTyping: true,
          skipEmptyLines: true,
        });
        setData(parsedData.data as DataRow[]);

        // Use the keys of the first object for column headers
        const firstRow = parsedData.data[0] as DataRow; // Type assertion
        const columnHeaders: any[] = Object.keys(firstRow).map((key) => {
          const val = {
            title: key.charAt(0).toUpperCase() + key.slice(1), // Capitalize the key for the title
            dataIndex: key,
            key: key,
          };
          if (typeof firstRow[key] === "number") {
            return {
              ...val,
              sorter: (a: DataRow, b: DataRow) => a[key] - b[key],
            };
          }
          return val;
        });
        setColumns(columnHeaders);
        setIsLoading(false);
      } catch (error) {
        console.error("Error fetching CSV data:", error);
        setIsLoading(false);
      }
    };

    fetchData();
  }, [csvUrl]);

  // calculate x scroll, based on number of columns
  const scrollX = columns.length * 150;

  return (
    <div className={`CsvLoader ${className}`}>
      <Table
        dataSource={data}
        columns={columns}
        loading={isLoading}
        pagination={{ pageSize: pageSize }}
        scroll={{ y: 450, x: scrollX }}
        onChange={(pagination) => {
          setPageSize(pagination.pageSize || 50);
        }}
      />
    </div>
  );
};

export const CodeLoader = ({
  url,
  className,
}: {
  url: string;
  className?: string;
}) => {
  const [isLoading, setIsLoading] = useState(true);
  const [code, setCode] = useState<string | null>(null);

  React.useEffect(() => {
    fetch(url)
      .then((response) => response.text())
      .then((data) => {
        setCode(data);
        setIsLoading(false);
      });
  }, [url]);

  return (
    <div className={`w-full rounded relative ${className}`}>
      {isLoading && (
        <div className="absolute h-24 inset-0 flex items-center justify-center">
          <BounceLoader />
        </div>
      )}

      {!isLoading && <CodeBlock code={code || ""} language={"python"} />}
    </div>
  );
};

export const PdfViewer = ({ url }: { url: string }) => {
  const [loading, setLoading] = useState<boolean>(true);

  React.useEffect(() => {
    // Assuming the URL is directly usable as the source for the <object> tag
    setLoading(false);
    // Note: No need to handle the creation and cleanup of a blob URL or converting file content as it's not provided anymore.
  }, [url]);

  // Render the PDF viewer
  return (
    <div className="h-full">
      {loading && <p>Loading PDF...</p>}
      {!loading && (
        <object
          className="w-full rounded"
          data={url}
          type="application/pdf"
          width="100%"
          height="450px"
        >
          <p>PDF cannot be displayed.</p>
        </object>
      )}
    </div>
  );
};

export const AgentFlowSpecView = ({
  title = "Agent Specification",
  flowSpec,
  flowSpecs,
  setFlowSpec,
}: {
  title: string;
  flowSpec: IAgentFlowSpec;
  flowSpecs: IAgentFlowSpec[];
  setFlowSpec: (newFlowSpec: IAgentFlowSpec) => void;
  editMode?: boolean;
}) => {
  // Local state for the FlowView component
  const [localFlowSpec, setLocalFlowSpec] =
    React.useState<IAgentFlowSpec>(flowSpec);

  // Required to monitor localAgent updates that occur and reflect updates.
  useEffect(() => {
    setLocalFlowSpec(flowSpec);
  }, [flowSpec]);

  // Event handlers for updating local state and propagating changes

  const onControlChange = (value: any, key: string) => {
    if (key === "llm_config") {
      if (value.config_list.length === 0) {
        value = false;
      }
    }
    const updatedFlowSpec = {
      ...localFlowSpec,
      config: { ...localFlowSpec.config, [key]: value },
    };

    setLocalFlowSpec(updatedFlowSpec);
    setFlowSpec(updatedFlowSpec);
  };

  const llm_config: ILLMConfig = localFlowSpec?.config?.llm_config || {
    config_list: [],
    temperature: 0.1,
  };
  const editorRef = React.useRef<any | null>(null);

  const nameValidation = checkAndSanitizeInput(flowSpec?.config?.name);

  return (
    <>
      <div className="text-accent ">{title}</div>
      <GroupView
        title=<div className="px-2">{flowSpec?.config?.name}</div>
        className="mb-4 bg-primary  "
      >
        {flowSpec.type === "groupchat" && (
          <GroupChatFlowSpecView
            flowSpec={flowSpec}
            setFlowSpec={setFlowSpec}
            flowSpecs={flowSpecs}
          />
        )}
        <ControlRowView
          title="Agent Name"
          className="mt-4"
          description="Name of the agent"
          value={flowSpec?.config?.name}
          control={
            <>
              <Input
                className="mt-2"
                placeholder="Agent Name"
                value={flowSpec?.config?.name}
                onChange={(e) => {
                  onControlChange(e.target.value, "name");
                }}
              />
              {!nameValidation.status && (
                <div className="text-xs text-red-500 mt-2">
                  {nameValidation.message}
                </div>
              )}
            </>
          }
        />

        <ControlRowView
          title="Agent Description"
          className="mt-4"
<<<<<<< HEAD
          description="Description of the agent"
=======
          description="Description of the agent, used by other agents
          (e.g. the GroupChatManager) to decide when to call upon this agent. (Default: system_message)"
>>>>>>> 84ecb382
          value={flowSpec.config.description || ""}
          control={
            <Input
              className="mt-2"
              placeholder="Agent Description"
<<<<<<< HEAD
              value={flowSpec.config.description}
=======
              value={flowSpec.config.description || ""}
>>>>>>> 84ecb382
              onChange={(e) => {
                onControlChange(e.target.value, "description");
              }}
            />
          }
        />

        <ControlRowView
          title="Max Consecutive Auto Reply"
          className="mt-4"
          description="Max consecutive auto reply messages before termination."
          value={flowSpec.config?.max_consecutive_auto_reply}
          control={
            <Slider
              min={1}
              max={30}
              defaultValue={flowSpec.config.max_consecutive_auto_reply}
              step={1}
              onChange={(value: any) => {
                onControlChange(value, "max_consecutive_auto_reply");
              }}
            />
          }
        />

        <ControlRowView
          title="Agent Default Auto Reply"
          className="mt-4"
          description="Default auto reply when no code execution or llm-based reply is generated."
          value={flowSpec.config.default_auto_reply || ""}
          control={
            <Input
              className="mt-2"
              placeholder="Agent Description"
              value={flowSpec.config.default_auto_reply || ""}
              onChange={(e) => {
                onControlChange(e.target.value, "default_auto_reply");
              }}
            />
          }
        />

        <ControlRowView
          title="Human Input Mode"
          description="Defines when to request human input"
          value={flowSpec.config.human_input_mode}
          control={
            <Select
              className="mt-2 w-full"
              defaultValue={flowSpec.config.human_input_mode}
              onChange={(value: any) => {
                onControlChange(value, "human_input_mode");
              }}
              options={
                [
                  { label: "NEVER", value: "NEVER" },
                  // { label: "TERMINATE", value: "TERMINATE" },
                  // { label: "ALWAYS", value: "ALWAYS" },
                ] as any
              }
            />
          }
        />

        {llm_config && llm_config.config_list.length > 0 && (
          <ControlRowView
            title="System Message"
            className="mt-4"
            description="Free text to control agent behavior"
            value={flowSpec.config.system_message}
            control={
              <TextArea
                className="mt-2 w-full"
                value={flowSpec.config.system_message}
                rows={3}
                onChange={(e) => {
                  onControlChange(e.target.value, "system_message");
                }}
              />
            }
          />
        )}

        {llm_config && (
          <ControlRowView
            title="Model"
            className="mt-4"
            description="Defines which models are used for the agent."
            value={llm_config?.config_list?.[0]?.model}
            control={
              <ModelSelector
                className="mt-2 w-full"
                configs={llm_config.config_list || []}
                setConfigs={(config_list: IModelConfig[]) => {
                  const llm_config = {
                    ...(flowSpec.config.llm_config || { temperature: 0.1 }),
                    config_list,
                  };
                  onControlChange(llm_config, "llm_config");
                }}
              />
            }
          />
        )}

        {llm_config && llm_config.config_list.length > 0 && (
          <ControlRowView
            title="Temperature"
            className="mt-4"
            description="Defines the randomness of the agent's response."
            value={llm_config.temperature}
            control={
              <Slider
                min={0}
                max={2}
                step={0.1}
                defaultValue={llm_config.temperature || 0.1}
                onChange={(value: any) => {
                  const llm_config = {
                    ...flowSpec.config.llm_config,
                    temperature: value,
                  };
                  onControlChange(llm_config, "llm_config");
                }}
              />
            }
          />
        )}

        {
          <ControlRowView
            title="Skills"
            className="mt-4"
            description="Defines skills available to the agent."
            value={(flowSpec.skills && flowSpec.skills[0]?.title) || ""}
            control={
              <SkillSelector
                className="mt-2 w-full"
                skills={flowSpec.skills || []}
                setSkills={(skills: ISkill[]) => {
                  const updatedFlowSpec = {
                    ...localFlowSpec,
                    skills,
                  };
                  setLocalFlowSpec(updatedFlowSpec);
                  setFlowSpec(updatedFlowSpec);
                }}
              />
            }
          />
        }

        {
          <ControlRowView
            title="Init Code"
            className="mt-4 mt-2 rounded"
            description="Initialization code to create the agent."
            value={flowSpec.init_code || ""}
            control={
              <div style={{ height: "20vh" }}>
                <MonacoEditor
                  value={flowSpec.init_code || ""}
                  language="python"
                  editorRef={editorRef}
                  onChange={(e) => {
                    const updatedFlowSpec = {
                      ...localFlowSpec,
                      init_code: e,
                    };
                    setLocalFlowSpec(updatedFlowSpec);
                    setFlowSpec(updatedFlowSpec);
                  }}
                />
              </div>
            }
          />
        }
      </GroupView>
    </>
  );
};

interface SkillSelectorProps {
  skills: ISkill[];
  setSkills: (skills: ISkill[]) => void;
  className?: string;
}

export const SkillSelector: React.FC<SkillSelectorProps> = ({
  skills,
  setSkills,
  className,
}) => {
  const [isModalVisible, setIsModalVisible] = useState(false);
  const [showSkillModal, setShowSkillModal] = React.useState(false);
  const [newSkill, setNewSkill] = useState<ISkill | null>(null);

  const [localSkills, setLocalSkills] = useState<ISkill[]>(skills);
  const [selectedSkill, setSelectedSkill] = useState<ISkill | null>(null);

  const handleRemoveSkill = (index: number) => {
    const updatedSkills = localSkills.filter((_, i) => i !== index);
    setLocalSkills(updatedSkills);
    setSkills(updatedSkills);
  };

  const handleAddSkill = () => {
    if (newSkill) {
      const updatedSkills = [...localSkills, newSkill];
      setLocalSkills(updatedSkills);
      setSkills(updatedSkills);
      setNewSkill(null);
    }
  };

  useEffect(() => {
    if (selectedSkill) {
      setShowSkillModal(true);
    }
  }, [selectedSkill]);

  return (
    <>
      <Modal
        title={selectedSkill?.title}
        width={800}
        open={showSkillModal}
        onOk={() => {
          setShowSkillModal(false);
          setSelectedSkill(null);
        }}
        onCancel={() => {
          setShowSkillModal(false);
          setSelectedSkill(null);
        }}
      >
        {selectedSkill && (
          <div>
            <div className="mb-2">{selectedSkill.file_name}</div>
            <CodeBlock code={selectedSkill?.content} language="python" />
          </div>
        )}
      </Modal>

      <div className={`${className} flex flex-wrap gap-2 `}>
        {localSkills.map((skill, index) => (
          <div
            key={"skillitemrow" + index}
            className=" mb-1 p-1 px-2 rounded border"
          >
            <span
              role="button"
              onClick={() => {
                setSelectedSkill(skill);
              }}
              className=" inline-block "
            >
              {skill.title}
            </span>
            <XMarkIcon
              role="button"
              onClick={() => handleRemoveSkill(index)}
              className="ml-1 text-primary hover:text-accent duration-300 w-4 h-4 inline-block"
            />
          </div>
        ))}

        <div
          className="inline-flex mr-1 mb-1 p-1 px-2 rounded border hover:border-accent duration-300 hover:text-accent"
          role="button"
          onClick={() => {
            setIsModalVisible(true);
          }}
        >
          add <PlusIcon className="w-4 h-4 inline-block mt-1" />
        </div>
      </div>

      <Modal
        title="Add Skill"
        open={isModalVisible}
        onOk={handleAddSkill}
        onCancel={() => setIsModalVisible(false)}
        footer={[
          <Button key="back" onClick={() => setIsModalVisible(false)}>
            Cancel
          </Button>,
          <Button
            key="submit"
            type="primary"
            onClick={() => {
              handleAddSkill();
              setIsModalVisible(false);
            }}
          >
            Add Skill
          </Button>,
        ]}
      >
        <SkillLoader skill={newSkill} setSkill={setNewSkill} />
      </Modal>
    </>
  );
};

export const SkillLoader = ({
  skill,
  setSkill,
}: {
  skill: ISkill | null;
  setSkill: (skill: ISkill | null) => void;
}) => {
  const [skills, setSkills] = useState<ISkill[]>([]);
  const [loading, setLoading] = useState(false);
  const [error, setError] = React.useState<IStatus | null>({
    status: true,
    message: "All good",
  });
  const serverUrl = getServerUrl();
  const { user } = React.useContext(appContext);
  const listSkillsUrl = `${serverUrl}/skills?user_id=${user?.email}`;

  const fetchSkills = () => {
    setError(null);
    setLoading(true);
    // const fetch;
    const payLoad = {
      method: "GET",
      headers: {
        "Content-Type": "application/json",
      },
    };

    const onSuccess = (data: any) => {
      if (data && data.status) {
        message.success(data.message);
        setSkills(data.data);
        if (data.data.length > 0) {
          setSkill(data.data[0]);
        }
      } else {
        message.error(data.message);
      }
      setLoading(false);
    };
    const onError = (err: any) => {
      setError(err);
      message.error(err.message);
      setLoading(false);
    };
    fetchJSON(listSkillsUrl, payLoad, onSuccess, onError);
  };

  useEffect(() => {
    fetchSkills();
  }, []);

  const skillOptions = skills.map((skill: ISkill, index: number) => ({
    label: skill.title,
    value: index,
  }));
  return (
    <div className="relative">
      <LoadingOverlay loading={loading} />
      <ControlRowView
        title="Skills"
        description="Select an available skill"
        value={skill?.title || skills[0]?.title}
        control={
          <>
            {skills && (
              <>
                <Select
                  className="mt-2 w-full"
                  defaultValue={skill?.title || skills[0]?.title}
                  value={skill?.title || skills[0]?.title}
                  onChange={(value: any) => {
                    setSkill(skills[value]);
                  }}
                  options={skillOptions}
                />
                {(skill || skills[0]) && (
                  <CodeBlock
                    className="mt-4"
                    code={skill?.content || skills[0]?.content || ""}
                    language="python"
                  />
                )}
              </>
            )}
          </>
        }
      />
    </div>
  );
};

const GroupChatFlowSpecView = ({
  flowSpec,
  setFlowSpec,
  flowSpecs,
}: {
  flowSpec: IAgentFlowSpec | null;
  setFlowSpec: (flowSpec: IAgentFlowSpec) => void;
  flowSpecs: IAgentFlowSpec[];
}) => {
  const [showAgentModal, setShowAgentModal] = React.useState(false);
  const [selectedAgent, setSelectedAgent] = React.useState<number | null>(null);

  const handleRemoveAgent = (index: number) => {
    const updatedAgents = flowSpec?.groupchat_config?.agents.filter(
      (_, i) => i !== index
    );
    if (flowSpec?.groupchat_config && updatedAgents) {
      setFlowSpec({
        ...flowSpec,
        groupchat_config: {
          ...flowSpec?.groupchat_config,
          agents: updatedAgents,
        },
      });
    }
  };

  const handleAddAgent = (agent: IAgentFlowSpec) => {
    if (flowSpec?.groupchat_config && flowSpec?.groupchat_config.agents) {
      const updatedAgents = [...flowSpec?.groupchat_config.agents, agent];
      if (flowSpec?.groupchat_config) {
        setFlowSpec({
          ...flowSpec,
          groupchat_config: {
            ...flowSpec?.groupchat_config,
            agents: updatedAgents,
          },
        });
      }
    }
  };


  const handleAgentUpdate = (updatedAgent: IAgentFlowSpec, index: number) => {
    const updatedAgents = flowSpec?.groupchat_config?.agents.map((agent, i) => {
      if (i === index) {
        return updatedAgent;
      }
      return agent;
    });
    if (flowSpec?.groupchat_config && updatedAgents) {
      setFlowSpec({
        ...flowSpec,
        groupchat_config: {
          ...flowSpec?.groupchat_config,
          agents: updatedAgents,
        },
      });
    }
  };

  const agentItems: MenuProps["items"] = flowSpecs.map(
    (flowSpec: IAgentFlowSpec, index: number) => ({
      key: index,
      label: flowSpec.config.name,
      value: index,
    })
  );

  const agentOnClick: MenuProps["onClick"] = ({ key }) => {
    const selectedIndex = parseInt(key.toString());
    const selectedAgent = flowSpecs[selectedIndex];
    handleAddAgent(selectedAgent);
  };

  const AgentDropDown = () => {
    return (
      <Dropdown
        menu={{ items: agentItems, onClick: agentOnClick }}
        placement="bottomRight"
        trigger={["click"]}
      >
        <div
          className="inline-flex mr-1 mb-1 p-1 px-2 rounded border hover:border-accent duration-300 hover:text-accent"
          role="button"
        >
          add agent<PlusIcon className="w-4 h-4 inline-block mt-1" />
        </div>
      </Dropdown>
    );
  };

  const agentsView = flowSpec?.groupchat_config?.agents.map(
    (flowSpec: IAgentFlowSpec, index: number) => {
      const tooltipText = `Agent: ${flowSpec?.config.name}`;
      return (
        <div
          key={"agent" + index}
          className="mr-1 mb-1 p-1 px-2 rounded border"
          role="button"
          onClick={() => {
            setSelectedAgent(index);
          }}
        >
          <div className="inline-flex">
            {" "}
            <Tooltip title={tooltipText}>
              <div className="">{flowSpec.config.name} </div>{" "}
            </Tooltip>
            <div
              role="button"
              onClick={(e) => {
                e.stopPropagation();
                handleRemoveAgent(index);
              }}
              className="ml-1 text-primary hover:text-accent duration-300"
            >
              <XMarkIcon className="w-4 h-4 inline-block" />
            </div>
          </div>
        </div>
      );
    }
  );

  useEffect(() => {
    if (selectedAgent !== null) {
      // showAgentModal = true;
      setShowAgentModal(true);
    }
  }, [selectedAgent]);

  return (
    <div className="mb-4">
      {showAgentModal &&
        selectedAgent !== null &&
        flowSpec?.groupchat_config && (
          <AgentModal
            agent={flowSpec?.groupchat_config.agents[selectedAgent]}
            showAgentModal={showAgentModal}
            setShowAgentModal={setShowAgentModal}
            handler={(agent: IAgentFlowSpec | null) => {
              if (agent) {
                handleAgentUpdate(agent, selectedAgent);
                console.log("updating agent at index", selectedAgent, agent);
              }
              setSelectedAgent(null);
            }}
          />
        )}
      <GroupView title=<div className="px-2">Group Chat Members</div>>
        <div className="flex flex-wrap mt-3">
          {agentsView}
          <AgentDropDown />
        </div>
      </GroupView>

      <ControlRowView
      title="Announce Introductions"
      description="Should an introduction be made so every agent knows which other agents are in the group (in the first message)."
      value={`${flowSpec?.groupchat_config?.send_introductions ?? true}`} // Convert undefined to true, then to string
      control={
        <Select
          className="mt-2 w-full"
          defaultValue={flowSpec?.groupchat_config?.send_introductions ?? true} // Use true as a default for undefined
          onChange={(value: boolean) => {
            if (flowSpec?.groupchat_config) {
              setFlowSpec({
                ...flowSpec,
                groupchat_config: {
                  ...flowSpec?.groupchat_config,
                  send_introductions: value,
                },
              });
            }
          }}
          options={[
            { label: "True", value: true },
            { label: "False", value: false },
          ]}
        />
      }
      />
      <ControlRowView
        title="Speaker Selection Method"
        description="How the next speaker is selected"
        className="mt-4"
        value={flowSpec?.groupchat_config?.speaker_selection_method || "auto"}
        control={
          <Select
            className="mt-2 w-full"
            defaultValue={
              flowSpec?.groupchat_config?.speaker_selection_method || "auto"
            }
            onChange={(value: any) => {
              if (flowSpec?.groupchat_config) {
                setFlowSpec({
                  ...flowSpec,
                  groupchat_config: {
                    ...flowSpec?.groupchat_config,
                    speaker_selection_method: value,
                  },
                });
              }
            }}
            options={
              [
                { label: "Auto", value: "auto" },
                { label: "Round Robin", value: "round_robin" },
                { label: "Random", value: "random" },
              ] as any
            }
          />
        }
      />
    </div>
  );
};

const AgentModal = ({
  agent,
  showAgentModal,
  setShowAgentModal,
  handler,
}: {
  agent: IAgentFlowSpec | null;
  showAgentModal: boolean;
  setShowAgentModal: (show: boolean) => void;
  handler?: (agent: IAgentFlowSpec | null) => void;
}) => {
  const [localAgent, setLocalAgent] = React.useState<IAgentFlowSpec | null>(
    agent
  );
  const [selectedFlowSpec, setSelectedFlowSpec] = useState<number | null>(0);

  const serverUrl = getServerUrl();
  const { user } = React.useContext(appContext);
  const listAgentsUrl = `${serverUrl}/agents?user_id=${user?.email}`;

  const [flowSpecs, setFlowSpecs] = useState<IAgentFlowSpec[]>([]);
  useEffect(() => {
    fetchAgents();
  }, []);

  // Required to synchronize localAgent changes between GroupChatFlowSpecView and AgentFlowSpecView
  useEffect(() => {
    setLocalAgent(localAgent);
  }, [localAgent]);

  const fetchAgents = () => {
    const onSuccess = (data: any) => {
      if (data && data.status) {
        setFlowSpecs(data.data);
      }
    };
    const onError = (err: any) => {
      console.error(err);
    };
    const payLoad = {
      method: "GET",
      headers: {
        "Content-Type": "application/json",
      },
    };
    fetchJSON(listAgentsUrl, payLoad, onSuccess, onError);
  };

  const handleAgentChange = (value: any) => {
    setSelectedFlowSpec(value);
    setLocalAgent(flowSpecs[value]);
  };


  return (
    <Modal
      title={
        <>
          Agent Specification{" "}
          <span className="text-accent font-normal">{agent?.config.name}</span>{" "}
        </>
      }
      width={800}
      open={showAgentModal}
      onOk={() => {
        if (handler) {
          handler(localAgent);
        }
        setShowAgentModal(false);
      }}
      onCancel={() => {
        setShowAgentModal(false);
      }}
      afterClose={() => {
        // If the modal is closed other than onOk, the agent is reset to before the update; if it is closed onOk, the agent is updated again with the localAgent passed to the handler.
        setLocalAgent(agent);
      }}
    >
      {agent && (
        <>
          {" "}
          <div className="text-sm text-secondary mt-2">
            Modify current agent{" "}
          </div>
          {localAgent && (
            <AgentFlowSpecView
              title=""
              flowSpec={localAgent}
              flowSpecs={flowSpecs}
              setFlowSpec={setLocalAgent}
            />
          )}
        </>
      )}

      {agent && (
        <div>
          {" "}
          <div>
            <div className="text-sm text-secondary mt-2">
              Or replace with an existing agent{" "}
            </div>
          </div>
          <Select
            className="mt-2 w-full"
            defaultValue={selectedFlowSpec}
            value={selectedFlowSpec}
            onChange={handleAgentChange}
            options={flowSpecs.map((spec, index) => ({
              label: spec.config.name,
              value: index,
            }))}
          />
        </div>
      )}
      {/* {JSON.stringify(localAgent)} */}
    </Modal>
  );
};

export const AgentSelector = ({
  flowSpec,
  setFlowSpec,
}: {
  flowSpec: IAgentFlowSpec | null;
  setFlowSpec: (agent: IAgentFlowSpec | null) => void;
}) => {
  const [isModalVisible, setIsModalVisible] = useState(false);

  return (
    <div className="   ">
      <div
        role="button"
        onClick={() => setIsModalVisible(true)}
        className="hover:bg-secondary h-full duration-300  border border-dashed rounded p-2"
      >
        {flowSpec && (
          <div className=" ">
            {flowSpec.type === "groupchat" ? (
              <UserGroupIcon className="w-5 h-5 inline-block mr-2" />
            ) : (
              <UsersIcon className="w-5 h-5 inline-block mr-2" />
            )}
            {flowSpec.config.name}
            <div className="mt-2 text-secondary text-sm">
              {" "}
              {flowSpec.config.description || flowSpec.config.name}
            </div>
            <div className="mt-2 text-secondary text-sm">
              {" "}
              <span className="text-xs">
                {(flowSpec.skills && flowSpec.skills?.length) || 0} skills
              </span>
              <span className="text-xs mx-2 ">
                | max replies: {flowSpec.config.max_consecutive_auto_reply}
              </span>
            </div>
          </div>
        )}
      </div>
      {
        <>
          <AgentModal
            agent={flowSpec}
            showAgentModal={isModalVisible}
            setShowAgentModal={setIsModalVisible}
            handler={(agent: IAgentFlowSpec | null) => {
              setFlowSpec(agent);
            }}
          />
        </>
      }
    </div>
  );
};
export const FlowConfigViewer = ({
  flowConfig,
  setFlowConfig,
}: {
  flowConfig: IFlowConfig;
  setFlowConfig: (newFlowConfig: IFlowConfig) => void;
}) => {
  // Local state for sender and receiver FlowSpecs
  const [senderFlowSpec, setSenderFlowSpec] =
    React.useState<IAgentFlowSpec | null>(flowConfig.sender);

  const [localFlowConfig, setLocalFlowConfig] =
    React.useState<IFlowConfig>(flowConfig);

  const [receiverFlowSpec, setReceiverFlowSpec] =
    React.useState<IAgentFlowSpec | null>(flowConfig.receiver);

  // Update the local state and propagate changes to the parent component
  const updateSenderFlowSpec = (newFlowSpec: IAgentFlowSpec | null) => {
    setSenderFlowSpec(newFlowSpec);
    if (newFlowSpec) {
      setFlowConfig({ ...flowConfig, sender: newFlowSpec });
    }
  };

  const updateReceiverFlowSpec = (newFlowSpec: IAgentFlowSpec | null) => {
    setReceiverFlowSpec(newFlowSpec);
    if (newFlowSpec) {
      setFlowConfig({ ...flowConfig, receiver: newFlowSpec });
    }
  };

  const updateFlowConfig = (key: string, value: string) => {
    // When an updatedFlowConfig is created using localFlowConfig, if the contents of FlowConfigViewer Modal are changed after the Agent Specification Modal is updated, the updated contents of the Agent Specification Modal are not saved. Fixed to localFlowConfig->flowConfig. Fixed a bug.
    const updatedFlowConfig = { ...flowConfig, [key]: value };
    console.log("updatedFlowConfig: ", updatedFlowConfig);
    setLocalFlowConfig(updatedFlowConfig);
    setFlowConfig(updatedFlowConfig);
  };

  return (
    <>
      {/* <div className="mb-2">{flowConfig.name}</div> */}
      <ControlRowView
        title="Workflow Name"
        className="mt-4 mb-2"
        description="Name of the workflow"
        value={localFlowConfig.name}
        control={
          <Input
            className="mt-2 w-full"
            value={localFlowConfig.name}
            onChange={(e) => updateFlowConfig("name", e.target.value)}
          />
        }
      />

      <ControlRowView
        title="Workflow Description"
        className="mt-4 mb-2"
        description="Description of the workflow"
        value={localFlowConfig.description}
        control={
          <Input
            className="mt-2 w-full"
            value={localFlowConfig.description}
            onChange={(e) => updateFlowConfig("description", e.target.value)}
          />
        }
      />

      <ControlRowView
        title="Summary Method"
        description="Defines the method to summarize the conversation"
        value={localFlowConfig.summary_method || "last"}
        control={
          <Select
            className="mt-2 w-full"
            defaultValue={localFlowConfig.summary_method || "last"}
            onChange={(value: any) => updateFlowConfig("summary_method", value)}
            options={
              [
                { label: "last", value: "last" },
                { label: "none", value: "none" },
                { label: "llm", value: "llm" },
              ] as any
            }
          />
        }
      />
      <div className="flex gap-3 mt-4">
        <div className="w-1/2 ">
          <div className="mb-2  ">Sender</div>
          <AgentSelector
            flowSpec={senderFlowSpec}
            setFlowSpec={updateSenderFlowSpec}
          />
        </div>
        <div className="w-1/2">
          <div className="mb-2">Receiver</div>
          <AgentSelector
            flowSpec={receiverFlowSpec}
            setFlowSpec={updateReceiverFlowSpec}
          />
        </div>
      </div>
    </>
  );
};

export const MonacoEditor = ({
  value,
  editorRef,
  language,
  onChange,
  minimap = true,
}: {
  value: string;
  onChange?: (value: string) => void;
  editorRef: any;
  language: string;
  minimap?: boolean;
}) => {
  const [isEditorReady, setIsEditorReady] = useState(false);
  const onEditorDidMount = (editor: any, monaco: any) => {
    editorRef.current = editor;
    setIsEditorReady(true);
  };
  return (
    <div className="h-full rounded">
      <Editor
        height="100%"
        className="h-full rounded"
        defaultLanguage={language}
        defaultValue={value}
        value={value}
        onChange={(value: string | undefined) => {
          if (onChange && value) {
            onChange(value);
          }
        }}
        onMount={onEditorDidMount}
        theme="vs-dark"
        options={{
          wordWrap: "on",
          wrappingIndent: "indent",
          wrappingStrategy: "advanced",
          minimap: {
            enabled: minimap,
          },
        }}
      />
    </div>
  );
};

export const CardHoverBar = ({
  items,
}: {
  items: {
    title: string;
    icon: any;
    hoverText: string;
    onClick: (e: any) => void;
  }[];
}) => {
  const itemRows = items.map((item, i) => {
    return (
      <div
        key={"cardhoverrow" + i}
        role="button"
        className="text-accent text-xs inline-block hover:bg-primary p-2 rounded"
        onClick={item.onClick}
      >
        <Tooltip title={item.hoverText}>
          <item.icon className=" w-5, h-5 cursor-pointer inline-block" />
        </Tooltip>
      </div>
    );
  });
  return (
    <div
      onMouseEnter={(e) => {
        e.stopPropagation();
      }}
      className=" mt-2 text-right opacity-0 group-hover:opacity-100 "
    >
      {itemRows}
    </div>
  );
};

export const AgentRow = ({ message }: { message: any }) => {
  return (
    <GroupView
      title={
        <div className="rounded p-1 px-2 inline-block text-xs bg-secondary">
          <span className="font-semibold">{message.sender}</span> ( to{" "}
          {message.recipient} )
        </div>
      }
      className="m"
    >
      <MarkdownView data={message.message?.content} className="text-sm" />
    </GroupView>
  );
};<|MERGE_RESOLUTION|>--- conflicted
+++ resolved
@@ -1139,7 +1139,7 @@
         <ControlRowView
           title="Agent Name"
           className="mt-4"
-          description="Name of the agent"
+          description="Name of the agent. Should be single word, use underscores if needed."
           value={flowSpec?.config?.name}
           control={
             <>
@@ -1163,22 +1163,14 @@
         <ControlRowView
           title="Agent Description"
           className="mt-4"
-<<<<<<< HEAD
-          description="Description of the agent"
-=======
           description="Description of the agent, used by other agents
           (e.g. the GroupChatManager) to decide when to call upon this agent. (Default: system_message)"
->>>>>>> 84ecb382
           value={flowSpec.config.description || ""}
           control={
             <Input
               className="mt-2"
               placeholder="Agent Description"
-<<<<<<< HEAD
-              value={flowSpec.config.description}
-=======
               value={flowSpec.config.description || ""}
->>>>>>> 84ecb382
               onChange={(e) => {
                 onControlChange(e.target.value, "description");
               }}
