--- conflicted
+++ resolved
@@ -1118,13 +1118,10 @@
     config_list: [],
     temperature: 0.1,
   };
-<<<<<<< HEAD
   const editorRef = React.useRef<any | null>(null);
-=======
 
   const nameValidation = checkAndSanitizeInput(flowSpec?.config?.name);
 
->>>>>>> 3ab348a8
   return (
     <>
       <div className="text-accent ">{title}</div>
