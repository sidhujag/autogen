from contextlib import asynccontextmanager
import json
import os
import traceback
from typing import List
from fastapi import FastAPI, WebSocket, WebSocketDisconnect
from fastapi.middleware.cors import CORSMiddleware
from fastapi.staticfiles import StaticFiles
from fastapi import HTTPException
from openai import OpenAIError
from ..version import VERSION
from ..datamodel import (
    DBWebRequestModel,
    DeleteMessageWebRequestModel,
    Message,
    Session,
)
from ..utils import md5_hash, init_webserver_folders, DBManager, dbutils, test_model
from ..chatmanager import AutoGenChatManager, WebSocketConnectionManager


managers = {"chat": None}  # manage calls to autogen
# Create thread-safe queue for messages between api thread and autogen threads
active_connections = []
websocket_manager = WebSocketConnectionManager(active_connections=active_connections)


<<<<<<< HEAD
=======
def message_handler():
    while True:
        message = message_queue.get()
        for connection in active_connections:
            socket_client_id = websocket_manager.socket_store[connection]
            if message["connection_id"] == socket_client_id:
                asyncio.run(websocket_manager.send_message(message, connection))
        message_queue.task_done()


message_handler_thread = threading.Thread(target=message_handler, daemon=True)
message_handler_thread.start()


>>>>>>> 84ecb382
@asynccontextmanager
async def lifespan(app: FastAPI):
    print("***** App started *****")
    managers["chat"] = AutoGenChatManager(websocket_manager=websocket_manager)
    
    yield
    # Close all active connections
    websocket_manager.disconnect_all()
    print("***** App stopped *****")


app = FastAPI(lifespan=lifespan)

# allow cross origin requests for testing on localhost:800* ports only
app.add_middleware(
    CORSMiddleware,
    allow_origins=[
        "http://localhost:8000",
        "http://127.0.0.1:8000",
        "http://localhost:8001",
        "http://localhost:8080",
        "http://localhost:8081",
    ],
    allow_credentials=True,
    allow_methods=["*"],
    allow_headers=["*"],
)


root_file_path = os.environ.get("AUTOGENSTUDIO_APPDIR") or os.path.dirname(os.path.abspath(__file__))
# init folders skills, workdir, static, files etc
folders = init_webserver_folders(root_file_path)
ui_folder_path = os.path.join(os.path.dirname(os.path.abspath(__file__)), "ui")

api = FastAPI(root_path="/api")
# mount an api route such that the main route serves the ui and the /api
app.mount("/api", api)

app.mount("/", StaticFiles(directory=ui_folder_path, html=True), name="ui")
api.mount("/files", StaticFiles(directory=folders["files_static_root"], html=True), name="files")


db_path = os.path.join(root_file_path, "database.sqlite")
dbmanager = DBManager(path=db_path)  # manage database operations
# manage websocket connections


@api.post("/messages")
async def add_message(req: DBWebRequestModel):
    message = Message(**req.message.dict())
<<<<<<< HEAD
=======
    user_history = dbutils.get_messages(user_id=message.user_id, session_id=req.message.session_id, dbmanager=dbmanager)

>>>>>>> 84ecb382
    # save incoming message to db
    dbutils.create_message(message=message, dbmanager=dbmanager)
    user_dir = os.path.join(folders["files_static_root"], "user", md5_hash(message.user_id))
    os.makedirs(user_dir, exist_ok=True)

    try:
        response_message: Message = await managers["chat"].chat(
            message=message,
            work_dir=user_dir,
            flow_config=req.workflow,
            connection_id=req.connection_id,
        )

        # save assistant response to db
        dbutils.create_message(message=response_message, dbmanager=dbmanager)
        response = {
            "status": True,
            "message": response_message.content,
            "metadata": json.loads(response_message.metadata),
        }
        return response
    except Exception as ex_error:
        print(traceback.format_exc())
        return {
            "status": False,
            "message": "Error occurred while processing message: " + str(ex_error),
        }


@api.get("/messages")
async def get_messages(user_id: str = None, session_id: str = None):
    if user_id is None:
        raise HTTPException(status_code=400, detail="user_id is required")
    try:
        user_history = dbutils.get_messages(user_id=user_id, session_id=session_id, dbmanager=dbmanager)

        return {
            "status": True,
            "data": user_history,
            "message": "Messages retrieved successfully",
        }
    except Exception as ex_error:
        print(ex_error)
        return {
            "status": False,
            "message": "Error occurred while retrieving messages: " + str(ex_error),
        }


@api.get("/gallery")
async def get_gallery_items(gallery_id: str = None):
    try:
        gallery = dbutils.get_gallery(gallery_id=gallery_id, dbmanager=dbmanager)
        return {
            "status": True,
            "data": gallery,
            "message": "Gallery items retrieved successfully",
        }
    except Exception as ex_error:
        print(ex_error)
        return {
            "status": False,
            "message": "Error occurred while retrieving messages: " + str(ex_error),
        }

@api.get("/sessions")
async def get_user_sessions(user_id: str = None):
    """Return a list of all sessions for a user"""
    if user_id is None:
        raise HTTPException(status_code=400, detail="user_id is required")

    try:
        user_sessions = dbutils.get_sessions(user_id=user_id, dbmanager=dbmanager)

        return {
            "status": True,
            "data": user_sessions,
            "message": "Sessions retrieved successfully",
        }
    except Exception as ex_error:
        print(ex_error)
        return {
            "status": False,
            "message": "Error occurred while retrieving sessions: " + str(ex_error),
        }


@api.post("/sessions")
async def create_user_session(req: DBWebRequestModel):
    """Create a new session for a user"""
    # print(req.session, "**********" )

    try:
        session = Session(user_id=req.session.user_id, flow_config=req.session.flow_config)
        user_sessions = dbutils.create_session(user_id=req.user_id, session=session, dbmanager=dbmanager)
        return {
            "status": True,
            "message": "Session created successfully",
            "data": user_sessions,
        }
    except Exception as ex_error:
        print(traceback.format_exc())
        return {
            "status": False,
            "message": "Error occurred while creating session: " + str(ex_error),
        }


@api.post("/sessions/rename")
async def rename_user_session(name: str, req: DBWebRequestModel):
    """Rename a session for a user"""
    print("Rename: " + name)
    print("renaming session for user: " + req.user_id + " to: " + name)
    try:
        session = dbutils.rename_session(name=name, session=req.session, dbmanager=dbmanager)
        return {
            "status": True,
            "message": "Session renamed successfully",
            "data": session,
        }
    except Exception as ex_error:
        print(traceback.format_exc())
        return {
            "status": False,
            "message": "Error occurred while renaming session: " + str(ex_error),
        }


@api.post("/sessions/publish")
async def publish_user_session_to_gallery(req: DBWebRequestModel):
    """Create a new session for a user"""

    try:
        gallery_item = dbutils.create_gallery(req.session, tags=req.tags, dbmanager=dbmanager)
        return {
            "status": True,
            "message": "Session successfully published",
            "data": gallery_item,
        }
    except Exception as ex_error:
        print(traceback.format_exc())
        return {
            "status": False,
            "message": "Error occurred  while publishing session: " + str(ex_error),
        }


@api.delete("/sessions/delete")
async def delete_user_session(req: DBWebRequestModel):
    """Delete a session for a user"""

    try:
        sessions = dbutils.delete_session(session=req.session, dbmanager=dbmanager)
        return {
            "status": True,
            "message": "Session deleted successfully",
            "data": sessions,
        }
    except Exception as ex_error:
        print(traceback.format_exc())
        return {
            "status": False,
            "message": "Error occurred while deleting session: " + str(ex_error),
        }


@api.post("/messages/delete")
async def remove_message(req: DeleteMessageWebRequestModel):
    """Delete a message from the database"""

    try:
        messages = dbutils.delete_message(
            user_id=req.user_id, msg_id=req.msg_id, session_id=req.session_id, dbmanager=dbmanager
        )
        return {
            "status": True,
            "message": "Message deleted successfully",
            "data": messages,
        }
    except Exception as ex_error:
        print(ex_error)
        return {
            "status": False,
            "message": "Error occurred while deleting message: " + str(ex_error),
        }


@api.get("/skills")
async def get_user_skills(user_id: str):
    try:
        skills = dbutils.get_skills(user_id, dbmanager=dbmanager)

        return {
            "status": True,
            "message": "Skills retrieved successfully",
            "data": skills,
        }
    except Exception as ex_error:
        print(ex_error)
        return {
            "status": False,
            "message": "Error occurred while retrieving skills: " + str(ex_error),
        }

@api.post("/discover_services")
async def discover_services(req: DBWebRequestModel):
    try:
        services = dbutils.discover_services(req.msg_id, req.user_id, req.tags, dbmanager=dbmanager)
        if services:
            return {
                "status": True,
                "message": "Services discovered successfully",
                "data": services,
            }
        else:
            return {
                "status": False,
                "message": "Invalid service type",
            }
    except Exception as ex_error:
        print(ex_error)
        return {
            "status": False,
            "message": "Error occurred while discovering services: " + str(ex_error),
        }
        
@api.get("/skill")
async def get_skill(id: str):
    try:
        skill = dbutils.get_skill(id, dbmanager=dbmanager)
        if skill:
            return {
                "status": True,
                "message": "Skill retrieved successfully",
                "data": skill,
            }
        else:
            return {
                "status": False,
                "message": "Skill not found"
            }
    except Exception as ex_error:
        print(ex_error)
        return {
            "status": False,
            "message": "Error occurred while retrieving skill: " + str(ex_error),
        }


@api.post("/skills")
async def create_user_skills(req: DBWebRequestModel):
    try:
        skills = dbutils.upsert_skill(skill=req.skill, dbmanager=dbmanager)
        return {
            "status": True,
            "message": "Skill upserted successfully",
            "data": skills,
        }

    except Exception as ex_error:
        print(ex_error)
        return {
            "status": False,
            "message": "Error occurred while upserting skills: " + str(ex_error),
        }


@api.delete("/skills/delete")
async def delete_user_skills(req: DBWebRequestModel):
    """Delete a skill for a user"""

    try:
        skills = dbutils.delete_skill(req.skill, dbmanager=dbmanager)

        return {
            "status": True,
            "message": "Skill deleted successfully",
            "data": skills,
        }

    except Exception as ex_error:
        print(ex_error)
        return {
            "status": False,
            "message": "Error occurred while deleting skill: " + str(ex_error),
        }

@api.get("/agents")
async def get_user_agents(user_id: str):
    try:
        agents = dbutils.get_agents(user_id, dbmanager=dbmanager)

        return {
            "status": True,
            "message": "Agents retrieved successfully",
            "data": agents,
        }
    except Exception as ex_error:
        print(ex_error)
        return {
            "status": False,
            "message": "Error occurred while retrieving agents: " + str(ex_error),
        }

@api.get("/agent")
async def get_agent(id: str):
    try:
        agent = dbutils.get_agent(id, dbmanager=dbmanager)
        if agent:
            return {
                "status": True,
                "message": "Agent retrieved successfully",
                "data": agent,
            }
        else:
            return {
                "status": False,
                "message": "Agent not found",
            }
    except Exception as ex_error:
        print(ex_error)
        return {
            "status": False,
            "message": "Error occurred while retrieving agent: " + str(ex_error),
        }

@api.post("/agents")
async def create_user_agents(req: DBWebRequestModel):
    """Create a new agent for a user"""
    try:
        agents = dbutils.upsert_agent(agent_flow_spec=req.agent, dbmanager=dbmanager)

        return {
            "status": True,
            "message": "Agent upserted successfully",
            "data": agents,
        }

    except Exception as ex_error:
        print(traceback.format_exc())
        return {
            "status": False,
            "message": "Error occurred while upserting agent: " + str(ex_error),
        }


@api.delete("/agents/delete")
async def delete_user_agent(req: DBWebRequestModel):
    """Delete an agent for a user"""

    try:
        agents = dbutils.delete_agent(agent=req.agent, dbmanager=dbmanager)

        return {
            "status": True,
            "message": "Agent deleted successfully",
            "data": agents,
        }

    except Exception as ex_error:
        print(traceback.format_exc())
        return {
            "status": False,
            "message": "Error occurred while deleting agent: " + str(ex_error),
        }
        
@api.get("/models")
async def get_user_models(user_id: str):
    try:
        models = dbutils.get_models(user_id, dbmanager=dbmanager)

        return {
            "status": True,
            "message": "Models retrieved successfully",
            "data": models,
        }
    except Exception as ex_error:
        print(ex_error)
        return {
            "status": False,
            "message": "Error occurred while retrieving models: " + str(ex_error),
        }


@api.post("/models")
async def create_user_models(req: DBWebRequestModel):
    """Create a new model for a user"""

    try:
        models = dbutils.upsert_model(model=req.model, dbmanager=dbmanager)

        return {
            "status": True,
            "message": "Model created successfully",
            "data": models,
        }

    except Exception as ex_error:
        print(traceback.format_exc())
        return {
            "status": False,
            "message": "Error occurred while creating model: " + str(ex_error),
        }


@api.post("/models/test")
async def test_user_models(req: DBWebRequestModel):
    """Test a model to verify it works"""

    try:
        response = test_model(model=req.model)
        return {
            "status": True,
            "message": "Model tested successfully",
            "data": response,
        }

    except OpenAIError as oai_error:
        print(traceback.format_exc())
        return {
            "status": False,
            "message": "Error occurred while testing model: " + str(oai_error),
        }
    except Exception as ex_error:
        print(traceback.format_exc())
        return {
            "status": False,
            "message": "Error occurred while testing model: " + str(ex_error),
        }


@api.delete("/models/delete")
async def delete_user_model(req: DBWebRequestModel):
    """Delete a model for a user"""

    try:
        models = dbutils.delete_model(model=req.model, dbmanager=dbmanager)

        return {
            "status": True,
            "message": "Model deleted successfully",
            "data": models,
        }

    except Exception as ex_error:
        print(traceback.format_exc())
        return {
            "status": False,
            "message": "Error occurred while deleting model: " + str(ex_error),
        }
        
@api.get("/workflows")
async def get_user_workflows(user_id: str):
    try:
        workflows = dbutils.get_workflows(user_id, dbmanager=dbmanager)

        return {
            "status": True,
            "message": "Workflows retrieved successfully",
            "data": workflows,
        }
    except Exception as ex_error:
        print(ex_error)
        return {
            "status": False,
            "message": "Error occurred while retrieving workflows: " + str(ex_error),
        }


@api.post("/workflows")
async def create_user_workflow(req: DBWebRequestModel):
    """Create a new workflow for a user"""
    try:
        workflow = dbutils.upsert_workflow(workflow=req.workflow, dbmanager=dbmanager)
        return {
            "status": True,
            "message": "Workflow upserted successfully",
            "data": workflow,
        }

    except Exception as ex_error:
        print(ex_error)
        return {
            "status": False,
            "message": "Error occurred while creating workflow: " + str(ex_error),
        }


@api.delete("/workflows/delete")
async def delete_user_workflow(req: DBWebRequestModel):
    """Delete a workflow for a user"""

    try:
        workflow = dbutils.delete_workflow(workflow=req.workflow, dbmanager=dbmanager)
        return {
            "status": True,
            "message": "Workflow deleted successfully",
            "data": workflow,
        }

    except Exception as ex_error:
        print(ex_error)
        return {
            "status": False,
            "message": "Error occurred while deleting workflow: " + str(ex_error),
        }


@api.get("/version")
async def get_version():
    return {
        "status": True,
        "message": "Version retrieved successfully",
        "data": {"version": VERSION},
    }


@api.websocket("/ws/{client_id}")
async def websocket_endpoint(websocket: WebSocket, client_id: str):
    await websocket_manager.connect(websocket, client_id)
    try:
        while True:
            data = await websocket.receive_text()
            print(f"Client #{client_id} says: {data}")
            # await websocket_manager.send_personal_message(f"You wrote: {data}", websocket)
            # await websocket_manager.broadcast(f"Client #{client_id} says: {data}")
    except WebSocketDisconnect:
        print(f"Client #{client_id} is disconnected")
        websocket_manager.disconnect(websocket)<|MERGE_RESOLUTION|>--- conflicted
+++ resolved
@@ -25,23 +25,6 @@
 websocket_manager = WebSocketConnectionManager(active_connections=active_connections)
 
 
-<<<<<<< HEAD
-=======
-def message_handler():
-    while True:
-        message = message_queue.get()
-        for connection in active_connections:
-            socket_client_id = websocket_manager.socket_store[connection]
-            if message["connection_id"] == socket_client_id:
-                asyncio.run(websocket_manager.send_message(message, connection))
-        message_queue.task_done()
-
-
-message_handler_thread = threading.Thread(target=message_handler, daemon=True)
-message_handler_thread.start()
-
-
->>>>>>> 84ecb382
 @asynccontextmanager
 async def lifespan(app: FastAPI):
     print("***** App started *****")
@@ -92,11 +75,6 @@
 @api.post("/messages")
 async def add_message(req: DBWebRequestModel):
     message = Message(**req.message.dict())
-<<<<<<< HEAD
-=======
-    user_history = dbutils.get_messages(user_id=message.user_id, session_id=req.message.session_id, dbmanager=dbmanager)
-
->>>>>>> 84ecb382
     # save incoming message to db
     dbutils.create_message(message=message, dbmanager=dbmanager)
     user_dir = os.path.join(folders["files_static_root"], "user", md5_hash(message.user_id))
