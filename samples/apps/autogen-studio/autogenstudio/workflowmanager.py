--- conflicted
+++ resolved
@@ -1,16 +1,10 @@
 import os
-<<<<<<< HEAD
-from typing import List, Dict
-import autogen
-from .datamodel import AgentFlowSpec, AgentWorkFlowConfig
-=======
 from typing import List, Optional, Union, Dict
 
 from requests import Session
 
 import autogen
 from .datamodel import AgentConfig, AgentFlowSpec, AgentWorkFlowConfig, Message, SocketMessage
->>>>>>> 3ab348a8
 from .utils import get_skills_from_prompt, clear_folder, sanitize_model
 from datetime import datetime
 from pathlib import Path
@@ -25,12 +19,9 @@
         config: AgentWorkFlowConfig,
         work_dir: str = None,
         clear_work_dir: bool = True,
-<<<<<<< HEAD
-        session_id: str = ""
-=======
+        session_id: str = "",
         send_message_function: Optional[callable] = None,
         connection_id: Optional[str] = None,
->>>>>>> 3ab348a8
     ) -> None:
         """
         Initializes the AutoGenFlow with agents specified in the config and optional
@@ -48,7 +39,6 @@
             clear_folder(self.work_dir)
         self.config = config
         # given the config, return an AutoGen agent object
-<<<<<<< HEAD
         self.sender = self.load(config.sender, session_id)
         self.receiver = self.load(config.receiver, session_id)
 
@@ -60,96 +50,20 @@
         if "name" in message:
             sender = message["name"]
         # if sender is group chat, get summary if summary is set because that means a convo has completed and is returning to you
-        iteration = {
+        message_payload = {
             "recipient": recipient,
             "sender": sender,
-=======
-        self.sender = self.load(config.sender)
-        # given the config, return an AutoGen agent object
-        self.receiver = self.load(config.receiver)
-        self.agent_history = []
-
-        if history:
-            self.populate_history(history)
-
-    def process_message(self, sender: autogen.Agent, receiver: autogen.Agent, message: Dict, request_reply: bool = False, silent: bool = False, sender_type: str = "agent") -> None:
-        """
-        Processes the message and adds it to the agent history.
-
-        Args:
-
-            sender: The sender of the message.
-            receiver: The receiver of the message.
-            message: The message content.
-            request_reply: If set to True, the message will be added to agent history.
-            silent: determining verbosity.
-            sender_type: The type of the sender of the message.
-        """
-
-        message = message if isinstance(message, dict) else {
-            "content": message, "role": "user"}
-        message_payload = {
-            "recipient": receiver.name,
-            "sender": sender.name,
->>>>>>> 3ab348a8
             "message": message,
             "timestamp": datetime.now().isoformat(),
-            "sender_type": sender_type,
             "connection_id": self.connection_id,
             "message_type": "agent_message"
         }
-<<<<<<< HEAD
-        self.agent_history.append(iteration)
-=======
-        # if the agent will respond to the message, or the message is sent by a groupchat agent. This avoids adding groupchat broadcast messages to the history (which are sent with request_reply=False), or when agent populated from history
-        if request_reply != False or sender_type == "groupchat":
-            self.agent_history.append(message_payload)  # add to history
-            if self.send_message_function:  # send over the message queue
-                socket_msg = SocketMessage(
-                    type="agent_message", data=message_payload, connection_id=self.connection_id)
-                self.send_message_function(socket_msg.dict())
-
-    def _sanitize_history_message(self, message: str) -> str:
-        """
-        Sanitizes the message e.g. remove references to execution completed
-
-        Args:
-            message: The message to be sanitized.
-
-        Returns:
-            The sanitized message.
-        """
-        to_replace = ["execution succeeded", "exitcode"]
-        for replace in to_replace:
-            message = message.replace(replace, "")
-        return message
-
-    def populate_history(self, history: List[Message]) -> None:
-        """
-        Populates the agent message history from the provided list of messages.
-
-        Args:
-            history: A list of messages to populate the agents' history.
-        """
-        for msg in history:
-            if isinstance(msg, dict):
-                msg = Message(**msg)
-            if msg.role == "user":
-                self.sender.send(
-                    msg.content,
-                    self.receiver,
-                    request_reply=False,
-                    silent=True,
-                )
-            elif msg.role == "assistant":
-                self.receiver.send(
-                    msg.content,
-                    self.sender,
-                    request_reply=False,
-                    silent=True,
-                )
->>>>>>> 3ab348a8
-
+        self.agent_history.append(message_payload)  # add to history
+        if self.send_message_function:  # send over the message queue
+            socket_msg = SocketMessage(
+                type="agent_message", data=message_payload, connection_id=self.connection_id)
+            self.send_message_function(socket_msg.dict())
+                
     def sanitize_agent_spec(self, agent_spec: AgentFlowSpec) -> AgentFlowSpec:
         """
         Sanitizes the agent spec by setting loading defaults
@@ -190,7 +104,6 @@
             code_execution_config["executor"] = "commandline-local"
             code_execution_config["commandline-local"] = {"work_dir": self.work_dir}
             agent_spec.config.code_execution_config = code_execution_config
-<<<<<<< HEAD
         return agent_spec
 
     def setup_context(self, agent_spec: AgentFlowSpec, session_id: str):
@@ -251,47 +164,6 @@
         # Define a placeholder in the context for the agent to be created
         context['agent'] = None
         return context
-=======
-        if agent_spec.skills:
-            # get skill prompt, also write skills to a file named skills.py
-            skills_prompt = ""
-            skills_prompt = get_skills_from_prompt(
-                agent_spec.skills, self.work_dir)
-            if agent_spec.config.system_message:
-                agent_spec.config.system_message = agent_spec.config.system_message + \
-                    "\n\n" + skills_prompt
-            else:
-                agent_spec.config.system_message = get_default_system_message(
-                    agent_spec.type) + "\n\n" + skills_prompt
-
-        return agent_spec
-
-    def load(self, agent_spec: AgentFlowSpec) -> autogen.Agent:
-        """
-        Loads an agent based on the provided agent specification.
-
-        Args:
-            agent_spec: The specification of the agent to be loaded.
-
-        Returns:
-            An instance of the loaded agent.
-        """
-        agent_spec = self.sanitize_agent_spec(agent_spec)
-        if agent_spec.type == "groupchat":
-            agents = [
-                self.load(self.sanitize_agent_spec(agent_config)) for agent_config in agent_spec.groupchat_config.agents
-            ]
-            group_chat_config = agent_spec.groupchat_config.dict()
-            group_chat_config["agents"] = agents
-            groupchat = autogen.GroupChat(**group_chat_config)
-            agent = ExtendedGroupChatManager(
-                groupchat=groupchat, **agent_spec.config.dict(), message_processor=self.process_message)
-            return agent
-
-        else:
-            agent = self.load_agent_config(agent_spec.config, agent_spec.type)
-            return agent
->>>>>>> 3ab348a8
 
     def load(self, agent_spec: AgentFlowSpec, session_id: str) -> autogen.Agent:
         """
@@ -305,7 +177,6 @@
         Returns:
             An instance of the loaded agent.
         """
-<<<<<<< HEAD
         agent_spec = self.sanitize_agent_spec(agent_spec)
         context = self.setup_context(agent_spec, session_id)
         # Your init_code should end with assigning the newly created agent to 'agent'
@@ -361,17 +232,6 @@
         # Assuming the agent is correctly instantiated, register hooks or perform additional setup
         agent.register_hook(hookable_method="receive_message", hook=self.receive_message)
         agent.load_state(context['path_to_data_dir'])
-=======
-        if agent_type == "assistant":
-            agent = ExtendedConversableAgent(
-                **agent_config.dict(), message_processor=self.process_message)
-        elif agent_type == "userproxy":
-            agent = ExtendedConversableAgent(
-                **agent_config.dict(), message_processor=self.process_message)
-        else:
-            raise ValueError(f"Unknown agent type: {agent_type}")
-
->>>>>>> 3ab348a8
         return agent
 
     def run(self, message: str, clear_history: bool = False) -> None:
@@ -388,45 +248,6 @@
             message=message,
             clear_history=clear_history,
         )
-<<<<<<< HEAD
         self.sender.save_state()
         self.receiver.save_state()
-        # pass
-=======
-
-
-class ExtendedConversableAgent(autogen.ConversableAgent):
-    def __init__(self, message_processor=None, *args, **kwargs):
-        super().__init__(*args, **kwargs)
-        self.message_processor = message_processor
-
-    def receive(
-        self,
-        message: Union[Dict, str],
-        sender: autogen.Agent,
-        request_reply: Optional[bool] = None,
-        silent: Optional[bool] = False,
-    ):
-        if self.message_processor:
-            self.message_processor(
-                sender, self,  message, request_reply, silent, sender_type="agent")
-        super().receive(message, sender, request_reply, silent)
-
-
-class ExtendedGroupChatManager(autogen.GroupChatManager):
-    def __init__(self, message_processor=None, *args, **kwargs):
-        super().__init__(*args, **kwargs)
-        self.message_processor = message_processor
-
-    def receive(
-        self,
-        message: Union[Dict, str],
-        sender: autogen.Agent,
-        request_reply: Optional[bool] = None,
-        silent: Optional[bool] = False,
-    ):
-        if self.message_processor:
-            self.message_processor(
-                sender, self,  message, request_reply, silent, sender_type="groupchat")
-        super().receive(message, sender, request_reply, silent)
->>>>>>> 3ab348a8
+        # pass