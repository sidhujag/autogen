--- conflicted
+++ resolved
@@ -40,36 +40,11 @@
             clear_folder(self.work_dir)
         self.config = config
         # given the config, return an AutoGen agent object
-<<<<<<< HEAD
         self.sender = self.load(config.sender, session_id)
         self.receiver = self.load(config.receiver, session_id)
-=======
-        self.sender = self.load(config.sender)
-        # given the config, return an AutoGen agent object
-        self.receiver = self.load(config.receiver)
+
         self.agent_history = []
 
-        if history:
-            self.populate_history(history)
-
-    def process_message(
-        self,
-        sender: autogen.Agent,
-        receiver: autogen.Agent,
-        message: Dict,
-        request_reply: bool = False,
-        silent: bool = False,
-        sender_type: str = "agent",
-    ) -> None:
-        """
-        Processes the message and adds it to the agent history.
-
-        Args:
->>>>>>> 84ecb382
-
-        self.agent_history = []
-
-<<<<<<< HEAD
     async def a_process_message_before_send(self, sender: autogen.ConversableAgent, message: Union[Dict, str], recipient: autogen.ConversableAgent, silent: bool):
         if silent:
             return message
@@ -81,47 +56,17 @@
         if "name" in message_internal:
             sender = message_internal["name"]
         # if sender is group chat, get summary if summary is set because that means a convo has completed and is returning to you
-=======
-        message = message if isinstance(message, dict) else {"content": message, "role": "user"}
->>>>>>> 84ecb382
         message_payload = {
             "recipient": recipient,
             "sender": sender,
             "message": message_internal,
             "timestamp": datetime.now().isoformat(),
-<<<<<<< HEAD
         }
         self.agent_history.append(message_payload)  # add to history
         if self.send_message_function:  # send over the message queue
             socket_msg = SocketMessage(
                 type="agent_message", data=message_payload, connection_id=self.connection_id)
             await self.send_message_function(socket_msg.dict())
-=======
-            "sender_type": sender_type,
-            "connection_id": self.connection_id,
-            "message_type": "agent_message",
-        }
-        # if the agent will respond to the message, or the message is sent by a groupchat agent. This avoids adding groupchat broadcast messages to the history (which are sent with request_reply=False), or when agent populated from history
-        if request_reply is not False or sender_type == "groupchat":
-            self.agent_history.append(message_payload)  # add to history
-            if self.send_message_function:  # send over the message queue
-                socket_msg = SocketMessage(type="agent_message", data=message_payload, connection_id=self.connection_id)
-                self.send_message_function(socket_msg.dict())
-
-    def _sanitize_history_message(self, message: str) -> str:
-        """
-        Sanitizes the message e.g. remove references to execution completed
-
-        Args:
-            message: The message to be sanitized.
-
-        Returns:
-            The sanitized message.
-        """
-        to_replace = ["execution succeeded", "exitcode"]
-        for replace in to_replace:
-            message = message.replace(replace, "")
->>>>>>> 84ecb382
         return message
             
     def sanitize_agent_spec(self, agent_spec: AgentFlowSpec) -> AgentFlowSpec:
@@ -164,7 +109,6 @@
             code_execution_config["executor"] = "commandline-local"
             code_execution_config["commandline-local"] = {"work_dir": self.work_dir}
             agent_spec.config.code_execution_config = code_execution_config
-<<<<<<< HEAD
         return agent_spec
 
     def setup_context(self, agent_spec: AgentFlowSpec, session_id: str):
@@ -225,45 +169,6 @@
         # Define a placeholder in the context for the agent to be created
         context['agent'] = None
         return context
-=======
-        if agent_spec.skills:
-            # get skill prompt, also write skills to a file named skills.py
-            skills_prompt = ""
-            skills_prompt = get_skills_from_prompt(agent_spec.skills, self.work_dir)
-            if agent_spec.config.system_message:
-                agent_spec.config.system_message = agent_spec.config.system_message + "\n\n" + skills_prompt
-            else:
-                agent_spec.config.system_message = get_default_system_message(agent_spec.type) + "\n\n" + skills_prompt
-
-        return agent_spec
-
-    def load(self, agent_spec: AgentFlowSpec) -> autogen.Agent:
-        """
-        Loads an agent based on the provided agent specification.
-
-        Args:
-            agent_spec: The specification of the agent to be loaded.
-
-        Returns:
-            An instance of the loaded agent.
-        """
-        agent_spec = self.sanitize_agent_spec(agent_spec)
-        if agent_spec.type == "groupchat":
-            agents = [
-                self.load(self.sanitize_agent_spec(agent_config)) for agent_config in agent_spec.groupchat_config.agents
-            ]
-            group_chat_config = agent_spec.groupchat_config.dict()
-            group_chat_config["agents"] = agents
-            groupchat = autogen.GroupChat(**group_chat_config)
-            agent = ExtendedGroupChatManager(
-                groupchat=groupchat, **agent_spec.config.dict(), message_processor=self.process_message
-            )
-            return agent
-
-        else:
-            agent = self.load_agent_config(agent_spec.config, agent_spec.type)
-            return agent
->>>>>>> 84ecb382
 
     def load(self, agent_spec: AgentFlowSpec, session_id: str) -> autogen.Agent:
         """
@@ -277,7 +182,6 @@
         Returns:
             An instance of the loaded agent.
         """
-<<<<<<< HEAD
         agent_spec = self.sanitize_agent_spec(agent_spec)
         context = self.setup_context(agent_spec, session_id)
         # Your init_code should end with assigning the newly created agent to 'agent'
@@ -309,12 +213,6 @@
                 agent.update_system_message(agent.system_message + "\n\n" + skills_prompt)
             else:
                 agent.update_system_message("You are a helpful assistant.\n\n" + skills_prompt)
-=======
-        if agent_type == "assistant":
-            agent = ExtendedConversableAgent(**agent_config.dict(), message_processor=self.process_message)
-        elif agent_type == "userproxy":
-            agent = ExtendedConversableAgent(**agent_config.dict(), message_processor=self.process_message)
->>>>>>> 84ecb382
         else:
             if not agent.system_message:
                 agent.update_system_message("You are a helpful assistant.")
@@ -337,43 +235,6 @@
             message=message,
             clear_history=clear_history,
         )
-<<<<<<< HEAD
         self.sender.save_state()
         self.receiver.save_state()
-        # pass
-=======
-
-
-class ExtendedConversableAgent(autogen.ConversableAgent):
-    def __init__(self, message_processor=None, *args, **kwargs):
-        super().__init__(*args, **kwargs)
-        self.message_processor = message_processor
-
-    def receive(
-        self,
-        message: Union[Dict, str],
-        sender: autogen.Agent,
-        request_reply: Optional[bool] = None,
-        silent: Optional[bool] = False,
-    ):
-        if self.message_processor:
-            self.message_processor(sender, self, message, request_reply, silent, sender_type="agent")
-        super().receive(message, sender, request_reply, silent)
-
-
-class ExtendedGroupChatManager(autogen.GroupChatManager):
-    def __init__(self, message_processor=None, *args, **kwargs):
-        super().__init__(*args, **kwargs)
-        self.message_processor = message_processor
-
-    def receive(
-        self,
-        message: Union[Dict, str],
-        sender: autogen.Agent,
-        request_reply: Optional[bool] = None,
-        silent: Optional[bool] = False,
-    ):
-        if self.message_processor:
-            self.message_processor(sender, self, message, request_reply, silent, sender_type="groupchat")
-        super().receive(message, sender, request_reply, silent)
->>>>>>> 84ecb382
+        # pass