from .chatmanager import *
from .workflowmanager import *
from .datamodel import *
<<<<<<< HEAD
from .codingassistanceservice import *
from .repositoryservice import *
from .agentservice import *
=======
from .version import __version__
>>>>>>> 3e33a2c4
<|MERGE_RESOLUTION|>--- conflicted
+++ resolved
@@ -1,10 +1,7 @@
 from .chatmanager import *
 from .workflowmanager import *
 from .datamodel import *
-<<<<<<< HEAD
 from .codingassistanceservice import *
 from .repositoryservice import *
 from .agentservice import *
-=======
-from .version import __version__
->>>>>>> 3e33a2c4
+from .version import __version__