--- conflicted
+++ resolved
@@ -1,15 +1,6 @@
 import json
-import asyncio
 import time
 from typing import Any, List, Dict, Optional
-<<<<<<< HEAD
-import warnings
-import websockets
-from .datamodel import AgentWorkFlowConfig, Message, SocketMessage
-from .utils import extract_successful_code_blocks, get_modified_files, summarize_chat_history
-from .workflowmanager import AutoGenWorkFlowManager
-=======
->>>>>>> 84ecb382
 import os
 from dotenv import load_dotenv, find_dotenv
 from fastapi import WebSocket, WebSocketDisconnect
@@ -44,20 +35,13 @@
                 if message["connection_id"] == socket_client_id:
                     await self.websocket_manager.send_message(message, connection)
 
-<<<<<<< HEAD
-    async def chat(self, message: Message,
-             flow_config: Optional[AgentWorkFlowConfig] = None,
-             connection_id: Optional[str] = None, **kwargs) -> Message:
-=======
-    def chat(
+    async def chat(
         self,
         message: Message,
-        history: List[Dict[str, Any]],
         flow_config: Optional[AgentWorkFlowConfig] = None,
         connection_id: Optional[str] = None,
         **kwargs,
     ) -> Message:
->>>>>>> 84ecb382
         """
         Processes an incoming message according to the agent's workflow configuration
         and generates a response.
@@ -81,16 +65,10 @@
         if flow_config is None:
             raise ValueError("flow_config must be specified")
         flow = AutoGenWorkFlowManager(
-<<<<<<< HEAD
-            config=flow_config, work_dir=scratch_dir, clear_work_dir=False,
-            session_id=message.session_id, send_message_function=self.send, connection_id=connection_id, 
-=======
             config=flow_config,
-            history=history,
             work_dir=scratch_dir,
             send_message_function=self.send,
             connection_id=connection_id,
->>>>>>> 84ecb382
         )
 
         message_text = message.content.strip()
@@ -124,14 +102,9 @@
         return output_message
     
 
-<<<<<<< HEAD
-    def _generate_output(self, message_text: str, flow: AutoGenWorkFlowManager, agent_history: list,
-                         flow_config: AgentWorkFlowConfig):
-=======
     def _generate_output(
-        self, message_text: str, flow: AutoGenWorkFlowManager, flow_config: AgentWorkFlowConfig
+        self, message_text: str, flow: AutoGenWorkFlowManager, flow_config: AgentWorkFlowConfig, agent_history: list,
     ) -> str:
->>>>>>> 84ecb382
         """
         Generates the output response based on the workflow configuration and agent history.
 
@@ -140,7 +113,6 @@
         :param flow_config: An instance of `AgentWorkFlowConfig`.
         :return: The output response as a string.
         """
-<<<<<<< HEAD
         output_msg = ""
         summary_method = flow_config.summary_method
         if summary_method == "llm":
@@ -171,30 +143,6 @@
             output_msg = ""
 
         return output_msg, summary_method
-=======
-
-        output = ""
-        if flow_config.summary_method == "last":
-            successful_code_blocks = extract_successful_code_blocks(flow.agent_history)
-            last_message = flow.agent_history[-1]["message"]["content"] if flow.agent_history else ""
-            successful_code_blocks = "\n\n".join(successful_code_blocks)
-            output = (last_message + "\n" + successful_code_blocks) if successful_code_blocks else last_message
-        elif flow_config.summary_method == "llm":
-            model = flow.config.receiver.config.llm_config.config_list[0]
-            status_message = SocketMessage(
-                type="agent_status",
-                data={"status": "summarizing", "message": "Generating summary of agent dialogue"},
-                connection_id=flow.connection_id,
-            )
-            self.send(status_message.dict())
-            output = summarize_chat_history(task=message_text, messages=flow.agent_history, model=model)
-            print("Output: ", output)
-
-        elif flow_config.summary_method == "none":
-            output = ""
-
-        return output
->>>>>>> 84ecb382
 
 
 class WebSocketConnectionManager:
