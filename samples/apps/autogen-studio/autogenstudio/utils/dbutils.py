import json
import logging
import sqlite3
import threading
import os
import chromadb

if chromadb.__version__ < "0.4.15":
    from chromadb.api import API
else:
    from chromadb.api import ClientAPI as API
from chromadb.api.types import QueryResult
import chromadb.utils.embedding_functions as ef
from typing import Any, List, Dict, Optional, Tuple
from ..datamodel import AgentFlowSpec, AgentWorkFlowConfig, Gallery, Message, Model, Session, Skill
from ..version import __version__ as __db_version__


VERSION_TABLE_SQL = """
            CREATE TABLE IF NOT EXISTS version (

                version TEXT NOT NULL,
                UNIQUE (version)
            )
            """

MODELS_TABLE_SQL = """
            CREATE TABLE IF NOT EXISTS models (
                id TEXT NOT NULL,
                user_id TEXT NOT NULL,
                timestamp DATETIME NOT NULL,
                model TEXT,
                api_key TEXT,
                base_url TEXT,
                api_type TEXT,
                api_version TEXT,
                description TEXT,
                UNIQUE (id, user_id)
            )
            """


MESSAGES_TABLE_SQL = """
            CREATE TABLE IF NOT EXISTS messages (
                user_id TEXT NOT NULL,
                session_id TEXT NOT NULL,
                root_msg_id TEXT NOT NULL,
                msg_id TEXT NOT NULL,
                role TEXT NOT NULL,
                content TEXT NOT NULL,
                metadata TEXT,
                timestamp DATETIME,
                UNIQUE (user_id, session_id, root_msg_id, msg_id)
            )
            """

SESSIONS_TABLE_SQL = """
            CREATE TABLE IF NOT EXISTS sessions (
                id TEXT NOT NULL,
                user_id TEXT NOT NULL,
                timestamp DATETIME NOT NULL,
                name TEXT,
                flow_config TEXT,
                UNIQUE (user_id, id)
            )
            """

SKILLS_TABLE_SQL = """
            CREATE TABLE IF NOT EXISTS skills (
                id TEXT NOT NULL,
                user_id TEXT NOT NULL,
                timestamp DATETIME NOT NULL,
                content TEXT,
                examples TEXT,
                title TEXT,
                file_name TEXT,
                description TEXT,
                UNIQUE (id, user_id)
            )
            """
AGENTS_TABLE_SQL = """
            CREATE TABLE IF NOT EXISTS agents (

                id TEXT NOT NULL,
                user_id TEXT NOT NULL,
                timestamp DATETIME NOT NULL,
                config TEXT,
                groupchat_config TEXT,
                type TEXT,
                init_code TEXT,
                skills TEXT,
                UNIQUE (id, user_id)
            )
            """
            
WORKFLOWS_TABLE_SQL = """
            CREATE TABLE IF NOT EXISTS workflows (
                id TEXT NOT NULL,
                user_id TEXT NOT NULL,
                timestamp DATETIME NOT NULL,
                sender TEXT,
                receiver TEXT,
                type TEXT,
                name TEXT,
                description TEXT,
                summary_method TEXT,
                UNIQUE (id, user_id)
            )
            """

GALLERY_TABLE_SQL = """
            CREATE TABLE IF NOT EXISTS gallery (
                id TEXT NOT NULL,
                session TEXT,
                messages TEXT,
                tags TEXT,
                timestamp DATETIME NOT NULL,
                UNIQUE ( id)
            )
            """
            
lock = threading.Lock()
logger = logging.getLogger()


class DBManager:
    """
    A database manager class that handles the creation and interaction with an SQLite database.
    """

    def __init__(self, path: str = "database.sqlite", **kwargs: Any) -> None:
        """
        Initializes the DBManager object, creates a database if it does not exist, and establishes a connection.

        Args:
            path (str): The file path to the SQLite database file.
            **kwargs: Additional keyword arguments to pass to the sqlite3.connect method.
        """

        self.path = path
        # check if the database exists, if not create it
        # self.reset_db()
        if not os.path.exists(self.path):
            logger.info("Creating database")
            self.init_db(path=self.path, **kwargs)

        try:
            self.conn = sqlite3.connect(self.path, check_same_thread=False, **kwargs)
            self.cursor = self.conn.cursor()
            self.migrate()
        except Exception as e:
            logger.error("Error connecting to database: %s", e)
            raise e

    def migrate(self):
        """
        Run migrations to update the database schema.
        """
        self.add_column_if_not_exists("sessions", "name", "TEXT")

    def add_column_if_not_exists(self, table: str, column: str, column_type: str):
        """
        Adds a new column to the specified table if it does not exist.

        Args:
            table (str): The table name where the column should be added.
            column (str): The column name that should be added.
            column_type (str): The data type of the new column.
        """
        try:
            self.cursor.execute(f"PRAGMA table_info({table})")
            column_names = [row[1] for row in self.cursor.fetchall()]
            if column not in column_names:
                self.cursor.execute(f"ALTER TABLE {table} ADD COLUMN {column} {column_type}")
                self.conn.commit()
                logger.info(f"Migration: New '{column}' column has been added to the '{table}' table.")
            else:
                logger.info(f"'{column}' column already exists in the '{table}' table.")

        except Exception as e:
            print(f"Error while checking and updating '{table}' table: {e}")

    def reset_db(self):
        """
        Reset the database by deleting the database file and creating a new one.
        """
        print("resetting db")
        if os.path.exists(self.path):
            os.remove(self.path)
        self.init_db(path=self.path)

    def init_db(self, path: str = "database.sqlite", **kwargs: Any) -> None:
        """
        Initializes the database by creating necessary tables.

        Args:
            path (str): The file path to the SQLite database file.
            **kwargs: Additional keyword arguments to pass to the sqlite3.connect method.
        """
        # Connect to the database (or create a new one if it doesn't exist)
        self.conn = sqlite3.connect(path, check_same_thread=False, **kwargs)
        self.cursor = self.conn.cursor()

        # Create the version table
        self.cursor.execute(VERSION_TABLE_SQL)
        self.cursor.execute("INSERT INTO version (version) VALUES (?)", (__db_version__,))

        # Create the models table
        self.cursor.execute(MODELS_TABLE_SQL)

        # Create the messages table
        self.cursor.execute(MESSAGES_TABLE_SQL)

        # Create a sessions table
        self.cursor.execute(SESSIONS_TABLE_SQL)

        # Create a  skills
        self.cursor.execute(SKILLS_TABLE_SQL)

        # Create a gallery table
        self.cursor.execute(GALLERY_TABLE_SQL)

        # Create a agents table
        self.cursor.execute(AGENTS_TABLE_SQL)
        
        # Create a workflows table
        self.cursor.execute(WORKFLOWS_TABLE_SQL)
        

        # init skills table with content of defaultskills.json in current directory
        current_dir = os.path.dirname(os.path.realpath(__file__))
        with open(os.path.join(current_dir, "dbdefaults.json"), "r", encoding="utf-8") as json_file:
            data = json.load(json_file)
            skills = data["skills"]
            agents = data["agents"]
            models = data["models"]
            for model in models:
                model = Model(**model)
                self.cursor.execute(
                    "INSERT INTO models (id, user_id, timestamp, model, api_key, base_url, api_type, api_version, description) VALUES (?, ?, ?, ?, ?, ?, ?, ?, ?)",
                    (
                        model.id,
                        "default",
                        model.timestamp,
                        model.model,
                        model.api_key,
                        model.base_url,
                        model.api_type,
                        model.api_version,
                        model.description,
                    ),
                )

            for skill in skills:
                skill = Skill(**skill)

                self.cursor.execute(
                    "INSERT INTO skills (id, user_id, timestamp, content, examples, title, file_name, description) VALUES (?, ?, ?, ?, ?, ?, ?, ?)",
                    (skill.id, "default", skill.timestamp, skill.content, skill.examples, skill.title, skill.file_name, skill.description),
                )
            for agent in agents:
                agent = AgentFlowSpec(**agent)
                # Ensure groupchat_config is initialized properly
                if not hasattr(agent, 'groupchat_config') or agent.groupchat_config is None:
                    agent.groupchat_config = {}

                # When building updated_data, check if groupchat_config can call .dict()
                groupchat_config_data = agent.groupchat_config.dict() if hasattr(agent.groupchat_config, 'dict') else {}

                agent.skills = [skill.dict() for skill in agent.skills] if agent.skills else None
                self.cursor.execute(
<<<<<<< HEAD
                    "INSERT INTO agents (id, user_id, timestamp, config, groupchat_config, type, skills, init_code) VALUES (?, ?, ?, ?, ?, ?, ?, ?)",
=======
                    "INSERT INTO agents (id, user_id, timestamp, config, type, skills) VALUES (?, ?, ?, ?, ?, ?)",
>>>>>>> 84ecb382
                    (
                        agent.id,
                        "default",
                        agent.timestamp,
                        json.dumps(agent.config.dict()),
                        json.dumps(groupchat_config_data),
                        agent.type,
                        json.dumps(agent.skills),
<<<<<<< HEAD
                        agent.init_code,
=======
>>>>>>> 84ecb382
                    ),
                )
                
            for workflow in data["workflows"]:
                workflow = AgentWorkFlowConfig(**workflow)
                self.cursor.execute(
                    "INSERT INTO workflows (id, user_id, timestamp, sender, receiver, type, name, description, summary_method) VALUES (?, ?, ?, ?, ?, ?, ?, ?,?)",
                    (
                        workflow.id,
                        "default",
                        workflow.timestamp,
                        json.dumps(workflow.sender.dict()),
                        json.dumps(workflow.receiver.dict()),
                        workflow.type,
                        workflow.name,
                        workflow.description,
                        workflow.summary_method,
                    ),
                )

        # Commit the changes and close the connection
        self.conn.commit()

    def query(self, query: str, args: Tuple = (), return_json: bool = False) -> List[Dict[str, Any]]:
        """
        Executes a given SQL query and returns the results.

        Args:
            query (str): The SQL query to execute.
            args (Tuple): The arguments to pass to the SQL query.
            return_json (bool): If True, the results will be returned as a list of dictionaries.

        Returns:
            List[Dict[str, Any]]: The result of the SQL query.
        """
        try:
            with lock:
                self.cursor.execute(query, args)
                result = self.cursor.fetchall()
                self.commit()
                if return_json:
                    result = [dict(zip([key[0] for key in self.cursor.description], row)) for row in result]
                return result
        except Exception as e:
            logger.error("Error running query with query %s and args %s: %s", query, args, e)
            raise e

    def commit(self) -> None:
        """
        Commits the current transaction Modelto the database.
        """
        self.conn.commit()

    def close(self) -> None:
        """
        Closes the database connection.
        """
        self.conn.close()


def get_models(user_id: str, dbmanager: DBManager) -> List[dict]:
    """
    Get all models for a given user from the database.

    Args:
        user_id: The user id to get models for
        dbmanager: The DBManager instance to interact with the database

    Returns:
        A list  of model configurations
    """
    query = "SELECT * FROM models WHERE user_id = ? OR user_id = ?"
    args = (user_id, "default")
    results = dbmanager.query(query, args, return_json=True)
    return results


def upsert_model(model: Model, dbmanager: DBManager) -> List[dict]:
    """
    Insert or update a model configuration in the database.

    Args:
        model: The Model object containing model configuration data
        dbmanager: The DBManager instance to interact with the database

    Returns:
        A list  of model configurations
    """

    # Check if the model config with the provided id already exists in the database
    existing_model = get_item_by_field("models", "id", model.id, dbmanager)

    if existing_model:
        # If the model config exists, update it with the new data
        updated_data = {
            "model": model.model,
            "api_key": model.api_key,
            "base_url": model.base_url,
            "api_type": model.api_type,
            "api_version": model.api_version,
            "user_id": model.user_id,
            "timestamp": model.timestamp,
            "description": model.description,
        }
        update_item("models", model.id, updated_data, dbmanager)
    else:
        # If the model config does not exist, insert a new one
        query = """
            INSERT INTO models (id, user_id, timestamp, model, api_key, base_url, api_type, api_version, description)
            VALUES (?, ?, ?, ?, ?, ?, ?, ?, ?)
        """
        args = (
            model.id,
            model.user_id,
            model.timestamp,
            model.model,
            model.api_key,
            model.base_url,
            model.api_type,
            model.api_version,
            model.description,
        )
        dbmanager.query(query=query, args=args)

    # Return the inserted or updated model config
    models = get_models(model.user_id, dbmanager)
    return models


def delete_model(model: Model, dbmanager: DBManager) -> List[dict]:
    """
    Delete a model configuration from the database where id = model.id and user_id = model.user_id.

    Args:
        model: The Model object containing model configuration data
        dbmanager: The DBManager instance to interact with the database

    Returns:
        A list  of model configurations
    """

    query = "DELETE FROM models WHERE id = ? AND user_id = ?"
    args = (model.id, model.user_id)
    dbmanager.query(query=query, args=args)

    # Return the remaining model configs
    models = get_models(model.user_id, dbmanager)
    return models


def create_message(message: Message, dbmanager: DBManager) -> None:
    """
    Save a message in the database using the provided database manager.

    :param message: The Message object containing message data
    :param dbmanager: The DBManager instance used to interact with the database
    """
    query = "INSERT INTO messages (user_id, root_msg_id, msg_id, role, content, metadata, timestamp, session_id) VALUES (?, ?, ?, ?, ?, ?, ?, ?)"
    args = (
        message.user_id,
        message.root_msg_id,
        message.msg_id,
        message.role,
        message.content,
        message.metadata,
        message.timestamp,
        message.session_id,
    )
    dbmanager.query(query=query, args=args)


def get_messages(user_id: str, session_id: str, dbmanager: DBManager) -> List[dict]:
    """
    Load messages for a specific user and session from the database, sorted by timestamp.

    :param user_id: The ID of the user whose messages are to be loaded
    :param session_id: The ID of the session whose messages are to be loaded
    :param dbmanager: The DBManager instance to interact with the database

    :return: A list of dictionaries, each representing a message
    """
    query = "SELECT * FROM messages WHERE user_id = ? AND session_id = ?"
    args = (user_id, session_id)
    result = dbmanager.query(query=query, args=args, return_json=True)
    # Sort by timestamp ascending
    result = sorted(result, key=lambda k: k["timestamp"], reverse=False)
    return result


def get_sessions(user_id: str, dbmanager: DBManager) -> List[dict]:
    """
    Load sessions for a specific user from the database, sorted by timestamp.

    :param user_id: The ID of the user whose sessions are to be loaded
    :param dbmanager: The DBManager instance to interact with the database
    :return: A list of dictionaries, each representing a session
    """
    query = "SELECT * FROM sessions WHERE user_id = ?"
    args = (user_id,)
    result = dbmanager.query(query=query, args=args, return_json=True)
    # Sort by timestamp ascending
    result = sorted(result, key=lambda k: k["timestamp"], reverse=True)
    for row in result:
        row["flow_config"] = json.loads(row["flow_config"])
    return result


def get_session(id: str, dbmanager: DBManager) -> List[dict]:
    existing_session = get_item_by_field("sessions", "id", id, dbmanager)
    if existing_session:
        existing_session["flow_config"] = json.loads(existing_session["flow_config"])
        return existing_session
    return None

def create_session(user_id: str, session: Session, dbmanager: DBManager) -> List[dict]:
    """
    Create a new session for a specific user in the database.

    :param user_id: The ID of the user whose session is to be created
    :param dbmanager: The DBManager instance to interact with the database
    :return: A list of dictionaries, each representing a session
    """
    query = "INSERT INTO sessions (user_id, id, timestamp, flow_config) VALUES (?, ?, ?, ?)"
    args = (session.user_id, session.id, session.timestamp, json.dumps(session.flow_config.dict()))
    dbmanager.query(query=query, args=args)
    sessions = get_sessions(user_id=user_id, dbmanager=dbmanager)

    return sessions


def rename_session(name: str, session: Session, dbmanager: DBManager) -> List[dict]:
    """
    Edit a session for a specific user in the database.

    :param name: The new name of the session
    :param session: The Session object containing session data
    :param dbmanager: The DBManager instance to interact with the database
    :return: A list of dictionaries, each representing a session
    """

    query = "UPDATE sessions SET name = ? WHERE id = ?"
    args = (name, session.id)
    dbmanager.query(query=query, args=args)
    sessions = get_sessions(user_id=session.user_id, dbmanager=dbmanager)

    return sessions


def delete_session(session: Session, dbmanager: DBManager) -> List[dict]:
    """
    Delete a specific session  and all messages for that session in the database.

    :param session: The Session object containing session data
    :param dbmanager: The DBManager instance to interact with the database
    :return: A list of the remaining sessions
    """

    query = "DELETE FROM sessions WHERE id = ?"
    args = (session.id,)
    dbmanager.query(query=query, args=args)

    query = "DELETE FROM messages WHERE session_id = ?"
    args = (session.id,)
    dbmanager.query(query=query, args=args)

    return get_sessions(user_id=session.user_id, dbmanager=dbmanager)


def create_gallery(session: Session, dbmanager: DBManager, tags: List[str] = []) -> Gallery:
    """
    Publish a session to the gallery table in the database. Fetches the session messages first, then saves session and messages object to the gallery database table.
    :param session: The Session object containing session data
    :param dbmanager: The DBManager instance used to interact with the database
    :param tags: A list of tags to associate with the session
    :return: A gallery object containing the session and messages objects
    """

    messages = get_messages(user_id=session.user_id, session_id=session.id, dbmanager=dbmanager)
    gallery_item = Gallery(session=session, messages=messages, tags=tags)
    query = "INSERT INTO gallery (id, session, messages, tags, timestamp) VALUES (?, ?, ?, ?,?)"
    args = (
        gallery_item.id,
        json.dumps(gallery_item.session.dict()),
        json.dumps([message.dict() for message in gallery_item.messages]),
        json.dumps(gallery_item.tags),
        gallery_item.timestamp,
    )
    dbmanager.query(query=query, args=args)
    return gallery_item


def get_gallery(gallery_id, dbmanager: DBManager) -> List[Gallery]:
    """
    Load gallery items from the database, sorted by timestamp. If gallery_id is provided, only the gallery item with the matching gallery_id will be returned.

    :param gallery_id: The ID of the gallery item to be loaded
    :param dbmanager: The DBManager instance to interact with the database
    :return: A list of Gallery objects
    """

    if gallery_id:
        query = "SELECT * FROM gallery WHERE id = ?"
        args = (gallery_id,)
    else:
        query = "SELECT * FROM gallery"
        args = ()
    result = dbmanager.query(query=query, args=args, return_json=True)
    # Sort by timestamp ascending
    result = sorted(result, key=lambda k: k["timestamp"], reverse=True)
    gallery = []
    for row in result:
        gallery_item = Gallery(
            id=row["id"],
            session=Session(**json.loads(row["session"])),
            messages=[Message(**message) for message in json.loads(row["messages"])],
            tags=json.loads(row["tags"]),
            timestamp=row["timestamp"],
        )
        gallery.append(gallery_item)
    return gallery


def get_skills(user_id: str, dbmanager: DBManager) -> List[Skill]:
    """
    Load skills from the database, sorted by timestamp. Load skills where id = user_id or user_id = default.

    :param user_id: The ID of the user whose skills are to be loaded
    :param dbmanager: The DBManager instance to interact with the database
    :return: A list of Skill objects
    """

    query = "SELECT * FROM skills WHERE user_id = ? OR user_id = ?"
    args = (user_id, "default")
    result = dbmanager.query(query=query, args=args, return_json=True)
    # Sort by timestamp ascending
    result = sorted(result, key=lambda k: k["timestamp"], reverse=True)
    skills = []
    for row in result:
        skill = Skill(**row)
        skills.append(skill)
    return skills


def search_vec_db(documents, ids, objects, queries):
    # Initialize the semantic search client
    search_client = chromadb.Client()
    embedding_function = ef.SentenceTransformerEmbeddingFunction(model_name="all-mpnet-base-v2")
    collection_name = "collection"
    collection = search_client.create_collection(name=collection_name, embedding_function=embedding_function)
    collection.add(documents=documents, ids=ids)
    list_returned = {}  # Dictionary to hold query results
    added_ids = set()  # Set to track added IDs
    nresults = 5
    count = collection.count()
    if count < nresults:
        nresults = count
    # Perform the queries and populate the dictionary
    for query in queries:
        list_returned[query] = []  # Initialize list for this query
        results = collection.query(query_texts=[query], n_results=nresults)

        # Assuming 'results' structure contains 'ids' as first item in a nested list
        result_ids = results['ids'][0] if results['ids'] else []
        for result_id in result_ids:
            # Check if ID has already been added
            if result_id not in added_ids:
                matching_object = next((object for object in objects if object.id == result_id), None)
                if matching_object:
                    list_returned[query].append(matching_object)
                    added_ids.add(result_id)  # Mark this ID as added

    search_client.delete_collection(collection_name)
    return list_returned

def discover_services(service_type: str, user_id: str, queries: List[str], dbmanager: DBManager) -> Dict[str, List[Any]]:
    """
    Discover agents using semantic search and return a dictionary mapping each query to a list of relevant agents.
    """
    if service_type == "agents":
        objs = get_agents(user_id, dbmanager)

        documents = [
            "name: " + (agent.config.name if agent.config.name is not None else "No Title") + "\n\ndescription: " + (agent.config.description if agent.config.description is not None else "No Description")
            for agent in objs
        ]

        ids = [agent.id for agent in objs]
    elif service_type == "skills":
        objs = get_skills(user_id, dbmanager)

        documents = [
            "title: " + (skill.title if skill.title is not None else "No Title") + "\n\ncontent: "  + "\n\ndescription: " + (skill.description if skill.description is not None else "No Description")
            for skill in objs
        ]
        ids = [skill.id for skill in objs]
    return search_vec_db(documents, ids, objs, queries)

def get_skill(id: str, dbmanager: DBManager) -> Skill:
    existing_skill = get_item_by_field("skills", "id", id, dbmanager)
    if existing_skill:
        skill = Skill(**existing_skill)
        return skill
    return None

def upsert_skill(skill: Skill, dbmanager: DBManager) -> List[Skill]:
    """
    Insert or update a skill for a specific user in the database.

    If the skill with the given ID already exists, it will be updated with the new data.
    Otherwise, a new skill will be created.

    :param  skill: The Skill object containing skill data
    :param dbmanager: The DBManager instance to interact with the database
    :return: A list of dictionaries, each representing a skill
    """

    existing_skill = get_item_by_field("skills", "id", skill.id, dbmanager)

    if existing_skill:
        updated_data = {
            "user_id": skill.user_id,
            "timestamp": skill.timestamp,
            "content": skill.content,
            "examples": skill.examples,
            "title": skill.title,
            "file_name": skill.file_name,
            "description": skill.description,
        }
        update_item("skills", skill.id, updated_data, dbmanager)
    else:
        query = "INSERT INTO skills (id, user_id, timestamp, content, examples, title, file_name, description) VALUES (?, ?, ?, ?, ?, ?, ?, ?)"
        args = (skill.id, skill.user_id, skill.timestamp, skill.content, skill.examples, skill.title, skill.file_name, skill.description)
        dbmanager.query(query=query, args=args)

    skills = get_skills(user_id=skill.user_id, dbmanager=dbmanager)

    return skills


def delete_skill(skill: Skill, dbmanager: DBManager) -> List[Skill]:
    """
    Delete a skill for a specific user in the database.

    :param  skill: The Skill object containing skill data
    :param dbmanager: The DBManager instance to interact with the database
    :return: A list of dictionaries, each representing a skill
    """
    # delete where id = skill.id and user_id = skill.user_id
    query = "DELETE FROM skills WHERE id = ? AND user_id = ?"
    args = (skill.id, skill.user_id)
    dbmanager.query(query=query, args=args)

    return get_skills(user_id=skill.user_id, dbmanager=dbmanager)


def delete_message(
    user_id: str, msg_id: str, session_id: str, dbmanager: DBManager, delete_all: bool = False
) -> List[dict]:
    """
    Delete a specific message or all messages for a user and session from the database.

    :param user_id: The ID of the user whose messages are to be deleted
    :param msg_id: The ID of the specific message to be deleted (ignored if delete_all is True)
    :param session_id: The ID of the session whose messages are to be deleted
    :param dbmanager: The DBManager instance to interact with the database
    :param delete_all: If True, all messages for the user will be deleted
    :return: A list of the remaining messages if not all were deleted, otherwise an empty list
    """

    if delete_all:
        query = "DELETE FROM messages WHERE user_id = ? AND session_id = ?"
        args = (user_id, session_id)
        dbmanager.query(query=query, args=args)
        return []
    else:
        query = "DELETE FROM messages WHERE user_id = ? AND msg_id = ? AND session_id = ?"
        args = (user_id, msg_id, session_id)
        dbmanager.query(query=query, args=args)
        messages = get_messages(user_id=user_id, session_id=session_id, dbmanager=dbmanager)
        return messages


def get_agents(user_id: str, dbmanager: DBManager) -> List[AgentFlowSpec]:
    """
    Load agents from the database, sorted by timestamp. Load agents where id = user_id or user_id = default.

    :param user_id: The ID of the user whose agents are to be loaded
    :param dbmanager: The DBManager instance to interact with the database
    :return: A list of AgentFlowSpec objects
    """

    query = "SELECT * FROM agents WHERE user_id = ? OR user_id = ?"
    args = (user_id, "default")
    result = dbmanager.query(query=query, args=args, return_json=True)
    # Sort by timestamp ascending
    result = sorted(result, key=lambda k: k["timestamp"], reverse=True)
    agents = []
    for row in result:
        row["config"] = json.loads(row["config"])
        row["groupchat_config"] = json.loads(row["groupchat_config"])
        row["skills"] = json.loads(row["skills"] or "[]")
        agent = AgentFlowSpec(**row)
        agents.append(agent)
    return agents

def get_agent(id: str, dbmanager: DBManager) -> AgentFlowSpec:
    """
    Find agent by id

    :param id: The ID of the agent
    :param dbmanager: The DBManager instance to interact with the database
    :return: A AgentFlowSpec object
    """

    existing_agent = get_item_by_field("agents", "id", id, dbmanager)
    if existing_agent:
        existing_agent["config"] = json.loads(existing_agent["config"])
        existing_agent["groupchat_config"] = json.loads(existing_agent["groupchat_config"])
        existing_agent["skills"] = json.loads(existing_agent["skills"] or "[]")
        agent = AgentFlowSpec(**existing_agent)
        return agent
    return None

def upsert_agent(agent_flow_spec: AgentFlowSpec, dbmanager: DBManager) -> List[AgentFlowSpec]:
    """
    Insert or update an agent for a specific user in the database.

    If the agent with the given ID already exists, it will be updated with the new data.
    Otherwise, a new agent will be created.

    :param agent_flow_spec: The AgentFlowSpec object containing agent configuration
    :param dbmanager: The DBManager instance to interact with the database
    :return: A list of dictionaries, each representing an agent after insertion or update
    """

    existing_agent = get_item_by_field("agents", "id", agent_flow_spec.id, dbmanager)
    # Ensure groupchat_config is initialized properly
    if not hasattr(agent_flow_spec, 'groupchat_config') or agent_flow_spec.groupchat_config is None:
        agent_flow_spec.groupchat_config = {}

    # When building updated_data, check if groupchat_config can call .dict()
    groupchat_config_data = agent_flow_spec.groupchat_config.dict() if hasattr(agent_flow_spec.groupchat_config, 'dict') else {}

    if existing_agent:
        updated_data = {
            "user_id": agent_flow_spec.user_id,
            "timestamp": agent_flow_spec.timestamp,
            "config": json.dumps(agent_flow_spec.config.dict()),
            "groupchat_config": json.dumps(groupchat_config_data),
            "type": agent_flow_spec.type,
<<<<<<< HEAD
            "init_code": agent_flow_spec.init_code,
=======
>>>>>>> 84ecb382
            "skills": json.dumps([x.dict() for x in agent_flow_spec.skills] if agent_flow_spec.skills else []),
        }
        update_item("agents", agent_flow_spec.id, updated_data, dbmanager)
    else:
<<<<<<< HEAD
        query = "INSERT INTO agents (id, user_id, timestamp, config, groupchat_config, type, skills, init_code) VALUES (?, ?, ?, ?, ?, ?, ?, ?)"
=======
        query = (
            "INSERT INTO agents (id, user_id, timestamp, config, type, description, skills) VALUES (?, ?, ?, ?, ?,?)"
        )
>>>>>>> 84ecb382
        config_json = json.dumps(agent_flow_spec.config.dict())
        args = (
            agent_flow_spec.id,
            agent_flow_spec.user_id,
            agent_flow_spec.timestamp,
            config_json,
            json.dumps(groupchat_config_data),
            agent_flow_spec.type,
            json.dumps([x.dict() for x in agent_flow_spec.skills] if agent_flow_spec.skills else []),
            agent_flow_spec.init_code,
        )
        dbmanager.query(query=query, args=args)

    agents = get_agents(user_id=agent_flow_spec.user_id, dbmanager=dbmanager)
    return agents


def delete_agent(agent: AgentFlowSpec, dbmanager: DBManager) -> List[AgentFlowSpec]:
    """
    Delete an agent for a specific user from the database.

    :param agent: The AgentFlowSpec object containing agent configuration
    :param dbmanager: The DBManager instance to interact with the database
    :return: A list of dictionaries, each representing an agent after deletion
    """

    # delete based on agent.id and agent.user_id
    query = "DELETE FROM agents WHERE id = ? AND user_id = ?"
    args = (agent.id, agent.user_id)
    dbmanager.query(query=query, args=args)

    return get_agents(user_id=agent.user_id, dbmanager=dbmanager)

def get_item_by_field(table: str, field: str, value: Any, dbmanager: DBManager) -> Optional[Dict[str, Any]]:
    query = f"SELECT * FROM {table} WHERE {field} = ?"
    args = (value,)
    result = dbmanager.query(query=query, args=args, return_json=True)
    return result[0] if result else None


def update_item(table: str, item_id: str, updated_data: Dict[str, Any], dbmanager: DBManager) -> None:
    set_clause = ", ".join([f"{key} = ?" for key in updated_data.keys()])
    query = f"UPDATE {table} SET {set_clause} WHERE id = ?"
    args = (*updated_data.values(), item_id)
    dbmanager.query(query=query, args=args)


def get_workflows(user_id: str, dbmanager: DBManager) -> List[AgentWorkFlowConfig]:
    """
    Load workflows for a specific user from the database, sorted by timestamp.

    :param user_id: The ID of the user whose workflows are to be loaded
    :param dbmanager: The DBManager instance to interact with the database
    :return: A list of dictionaries, each representing a workflow
    """
    query = "SELECT * FROM workflows WHERE user_id = ? OR user_id = ?"
    args = (user_id, "default")
    result = dbmanager.query(query=query, args=args, return_json=True)
    # Sort by timestamp ascending
    result = sorted(result, key=lambda k: k["timestamp"], reverse=True)
    workflows = []
    for row in result:
        row["sender"] = json.loads(row["sender"])
        row["receiver"] = json.loads(row["receiver"])
        workflow = AgentWorkFlowConfig(**row)
        workflows.append(workflow)
    return workflows

def upsert_workflow(workflow: AgentWorkFlowConfig, dbmanager: DBManager) -> List[AgentWorkFlowConfig]:
    """
    Insert or update a workflow for a specific user in the database.

    If the workflow with the given ID already exists, it will be updated with the new data.
    Otherwise, a new workflow will be created.

    :param workflow: The AgentWorkFlowConfig object containing workflow data
    :param dbmanager: The DBManager instance to interact with the database
    :return: A list of dictionaries, each representing a workflow after insertion or update
    """
    existing_workflow = get_item_by_field("workflows", "id", workflow.id, dbmanager)

    # print(workflow.receiver)

    if existing_workflow:
        updated_data = {
            "user_id": workflow.user_id,
            "timestamp": workflow.timestamp,
            "sender": json.dumps(workflow.sender.dict()),
            "receiver": json.dumps(
                [receiver.dict() for receiver in workflow.receiver]
                if isinstance(workflow.receiver, list)
                else workflow.receiver.dict()
            ),
            "type": workflow.type,
            "name": workflow.name,
            "description": workflow.description,
            "summary_method": workflow.summary_method,
        }
        update_item("workflows", workflow.id, updated_data, dbmanager)
    else:
        query = "INSERT INTO workflows (id, user_id, timestamp, sender, receiver, type, name, description, summary_method) VALUES (?, ?, ?, ?, ?, ?, ?, ?, ?)"
        args = (
            workflow.id,
            workflow.user_id,
            workflow.timestamp,
            json.dumps(workflow.sender.dict()),
            json.dumps(
                [receiver.dict() for receiver in workflow.receiver]
                if isinstance(workflow.receiver, list)
                else workflow.receiver.dict()
            ),
            workflow.type,
            workflow.name,
            workflow.description,
            workflow.summary_method,
        )
        dbmanager.query(query=query, args=args)

    return get_workflows(user_id=workflow.user_id, dbmanager=dbmanager)


def delete_workflow(workflow: AgentWorkFlowConfig, dbmanager: DBManager) -> List[AgentWorkFlowConfig]:
    """
    Delete a workflow for a specific user from the database. If the workflow does not exist, do nothing.

    :param workflow: The AgentWorkFlowConfig object containing workflow data
    :param dbmanager: The DBManager instance to interact with the database
    :return: A list of dictionaries, each representing a workflow after deletion
    """

    # delete where workflow.id =id and workflow.user_id = user_id

    query = "DELETE FROM workflows WHERE id = ? AND user_id = ?"
    args = (workflow.id, workflow.user_id)
    dbmanager.query(query=query, args=args)

    return get_workflows(user_id=workflow.user_id, dbmanager=dbmanager)<|MERGE_RESOLUTION|>--- conflicted
+++ resolved
@@ -269,11 +269,7 @@
 
                 agent.skills = [skill.dict() for skill in agent.skills] if agent.skills else None
                 self.cursor.execute(
-<<<<<<< HEAD
                     "INSERT INTO agents (id, user_id, timestamp, config, groupchat_config, type, skills, init_code) VALUES (?, ?, ?, ?, ?, ?, ?, ?)",
-=======
-                    "INSERT INTO agents (id, user_id, timestamp, config, type, skills) VALUES (?, ?, ?, ?, ?, ?)",
->>>>>>> 84ecb382
                     (
                         agent.id,
                         "default",
@@ -282,10 +278,7 @@
                         json.dumps(groupchat_config_data),
                         agent.type,
                         json.dumps(agent.skills),
-<<<<<<< HEAD
                         agent.init_code,
-=======
->>>>>>> 84ecb382
                     ),
                 )
                 
@@ -836,21 +829,12 @@
             "config": json.dumps(agent_flow_spec.config.dict()),
             "groupchat_config": json.dumps(groupchat_config_data),
             "type": agent_flow_spec.type,
-<<<<<<< HEAD
             "init_code": agent_flow_spec.init_code,
-=======
->>>>>>> 84ecb382
             "skills": json.dumps([x.dict() for x in agent_flow_spec.skills] if agent_flow_spec.skills else []),
         }
         update_item("agents", agent_flow_spec.id, updated_data, dbmanager)
     else:
-<<<<<<< HEAD
         query = "INSERT INTO agents (id, user_id, timestamp, config, groupchat_config, type, skills, init_code) VALUES (?, ?, ?, ?, ?, ?, ?, ?)"
-=======
-        query = (
-            "INSERT INTO agents (id, user_id, timestamp, config, type, description, skills) VALUES (?, ?, ?, ?, ?,?)"
-        )
->>>>>>> 84ecb382
         config_json = json.dumps(agent_flow_spec.config.dict())
         args = (
             agent_flow_spec.id,
