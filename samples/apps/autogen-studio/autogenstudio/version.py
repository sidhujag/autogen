--- conflicted
+++ resolved
@@ -1,7 +1,3 @@
-<<<<<<< HEAD
-VERSION = "0.0.44a"
-=======
 VERSION = "0.0.46"
->>>>>>> 3ab348a8
 __version__ = VERSION
 APP_NAME = "autogenstudio"