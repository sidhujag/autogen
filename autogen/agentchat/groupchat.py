import logging
import random
import re
import sys
from dataclasses import dataclass
from typing import Dict, List, Optional, Union, Tuple

from ..code_utils import content_str
from .agent import Agent
from .conversable_agent import ConversableAgent

logger = logging.getLogger(__name__)


@dataclass
class GroupChat:
    """(In preview) A group chat class that contains the following data fields:
    - agents: a list of participating agents.
    - messages: a list of messages in the group chat.
    - max_round: the maximum number of rounds.
    - admin_name: the name of the admin agent if there is one. Default is "Admin".
        KeyBoardInterrupt will make the admin agent take over.
    - func_call_filter: whether to enforce function call filter. Default is True.
        When set to True and when a message is a function call suggestion,
        the next speaker will be chosen from an agent which contains the corresponding function name
        in its `function_map`.
    - speaker_selection_method: the method for selecting the next speaker. Default is "auto".
        Could be any of the following (case insensitive), will raise ValueError if not recognized:
        - "auto": the next speaker is selected automatically by LLM.
        - "manual": the next speaker is selected manually by user input.
        - "random": the next speaker is selected randomly.
        - "round_robin": the next speaker is selected in a round robin fashion, i.e., iterating in the same order as provided in `agents`.
    - allow_repeat_speaker: whether to allow the same speaker to speak consecutively. Default is True, in which case all speakers are allowed to speak consecutively. If allow_repeat_speaker is a list of Agents, then only those listed agents are allowed to repeat. If set to False, then no speakers are allowed to repeat.
    """

    agents: List[Agent]
    messages: List[Dict]
    max_round: Optional[int] = 10
    admin_name: Optional[str] = "Admin"
    func_call_filter: Optional[bool] = True
    speaker_selection_method: Optional[str] = "auto"
    allow_repeat_speaker: Optional[Union[bool, List[Agent]]] = True

    _VALID_SPEAKER_SELECTION_METHODS = ["auto", "manual", "random", "round_robin"]

    @property
    def agent_names(self) -> List[str]:
        """Return the names of the agents in the group chat."""
        return [agent.name for agent in self.agents]

    def reset(self):
        """Reset the group chat."""
        self.messages.clear()

    def append(self, message: Dict):
        """Append a message to the group chat.
        We cast the content to str here so that it can be managed by text-based
        model.
        """
        message["content"] = content_str(message["content"])
        self.messages.append(message)

    def agent_by_name(self, name: str) -> Agent:
        """Returns the agent with a given name."""
        return self.agents[self.agent_names.index(name)]

    def next_agent(self, agent: Agent, agents: Optional[List[Agent]] = None) -> Agent:
        """Return the next agent in the list."""
        if agents is None:
            agents = self.agents

        # What index is the agent? (-1 if not present)
        idx = self.agent_names.index(agent.name) if agent.name in self.agent_names else -1

        # Return the next agent
        if agents == self.agents:
            return agents[(idx + 1) % len(agents)]
        else:
            offset = idx + 1
            for i in range(len(self.agents)):
                if self.agents[(offset + i) % len(self.agents)] in agents:
                    return self.agents[(offset + i) % len(self.agents)]

    def select_speaker_msg(self, agents: Optional[List[Agent]] = None) -> str:
        """Return the system message for selecting the next speaker. This is always the *first* message in the context."""
<<<<<<< HEAD
        from autogen.agentchat.service import AgentService
        return f"""You are a speaker selector in a chat group. The following speakers are available:
=======
        if agents is None:
            agents = self.agents
        return f"""You are in a role play game. The following roles are available:
>>>>>>> 30daa1ea
{self._participant_roles(agents)}.

Read the following conversation.
Then select the next role from {[agent.name for agent in agents]} to play. Take note of roles' capabilities for deciding the next role. Don't select the same role repeatedly unless its intentional. For assistant responses that don't have a role prepended, assume the role is one from the message prior. Only return the role."""

    def select_speaker_prompt(self, agents: Optional[List[Agent]] = None) -> str:
        """Return the floating system prompt selecting the next speaker. This is always the *last* message in the context."""
        if agents is None:
            agents = self.agents
        return f"Read the above conversation. Then select the next role from {[agent.name for agent in agents]} to play. Only return the role."

    def manual_select_speaker(self, agents: Optional[List[Agent]] = None) -> Union[Agent, None]:
        """Manually select the next speaker."""
        if agents is None:
            agents = self.agents

        print("Please select the next speaker from the following list:")
        _n_agents = len(agents)
        for i in range(_n_agents):
            print(f"{i+1}: {agents[i].name}")
        try_count = 0
        # Assume the user will enter a valid number within 3 tries, otherwise use auto selection to avoid blocking.
        while try_count <= 3:
            try_count += 1
            if try_count >= 3:
                print(f"You have tried {try_count} times. The next speaker will be selected automatically.")
                break
            try:
                i = input("Enter the number of the next speaker (enter nothing or `q` to use auto selection): ")
                if i == "" or i == "q":
                    break
                i = int(i)
                if i > 0 and i <= _n_agents:
                    return agents[i - 1]
                else:
                    raise ValueError
            except ValueError:
                print(f"Invalid input. Please enter a number between 1 and {_n_agents}.")
        return None

    def _prepare_and_select_agents(self, last_speaker: Agent) -> Tuple[Optional[Agent], List[Agent]]:
        if self.speaker_selection_method.lower() not in self._VALID_SPEAKER_SELECTION_METHODS:
            raise ValueError(
                f"GroupChat speaker_selection_method is set to '{self.speaker_selection_method}'. "
                f"It should be one of {self._VALID_SPEAKER_SELECTION_METHODS} (case insensitive). "
            )

        # If provided a list, make sure the agent is in the list
        allow_repeat_speaker = (
            self.allow_repeat_speaker
            if isinstance(self.allow_repeat_speaker, bool)
            else last_speaker in self.allow_repeat_speaker
        )

        agents = self.agents
        n_agents = len(agents)
        # Warn if GroupChat is underpopulated
        if n_agents < 2:
            raise ValueError(
                f"GroupChat is underpopulated with {n_agents} agents. "
                "Please add more agents to the GroupChat or use direct communication instead."
            )
        elif n_agents == 2 and self.speaker_selection_method.lower() != "round_robin" and allow_repeat_speaker:
            logger.warning(
                f"GroupChat is underpopulated with {n_agents} agents. "
                "It is recommended to set speaker_selection_method to 'round_robin' or allow_repeat_speaker to False."
                "Or, use direct communication instead."
            )

        if self.func_call_filter and self.messages and "function_call" in self.messages[-1]:
            # find agents with the right function_map which contains the function name
            agents = [
                agent for agent in self.agents if agent.can_execute_function(self.messages[-1]["function_call"]["name"])
            ]
            if len(agents) == 1:
                # only one agent can execute the function
                return agents[0], agents
            elif not agents:
                # find all the agents with function_map
                agents = [agent for agent in self.agents if agent.function_map]
                if len(agents) == 1:
                    return agents[0], agents
                elif not agents:
                    raise ValueError(
                        f"No agent can execute the function {self.messages[-1]['name']}. "
                        "Please check the function_map of the agents."
                    )
        # remove the last speaker from the list to avoid selecting the same speaker if allow_repeat_speaker is False
        agents = agents if allow_repeat_speaker else [agent for agent in agents if agent != last_speaker]

        if self.speaker_selection_method.lower() == "manual":
            selected_agent = self.manual_select_speaker(agents)
        elif self.speaker_selection_method.lower() == "round_robin":
            selected_agent = self.next_agent(last_speaker, agents)
        elif self.speaker_selection_method.lower() == "random":
            selected_agent = random.choice(agents)
        else:
            selected_agent = None
        return selected_agent, agents

    def select_speaker(self, last_speaker: Agent, selector: ConversableAgent):
        """Select the next speaker."""
        selected_agent, agents = self._prepare_and_select_agents(last_speaker)
        if selected_agent:
            return selected_agent
        # auto speaker selection
        selector.update_system_message(self.select_speaker_msg(agents))
        context = self.messages + [{"role": "system", "content": self.select_speaker_prompt(agents)}]
        final, name = selector.generate_oai_reply(context)

        if not final:
            # the LLM client is None, thus no reply is generated. Use round robin instead.
            return self.next_agent(last_speaker, agents)

        # If exactly one agent is mentioned, use it. Otherwise, leave the OAI response unmodified
        mentions = self._mentioned_agents(name, agents)
        if len(mentions) == 1:
            name = next(iter(mentions))
        else:
            logger.warning(
                f"GroupChat select_speaker failed to resolve the next speaker's name. This is because the speaker selection OAI call returned:\n{name}"
            )

        # Return the result
        try:
            return self.agent_by_name(name)
        except ValueError:
            return self.next_agent(last_speaker, agents)

    async def a_select_speaker(self, last_speaker: Agent, selector: ConversableAgent):
        """Select the next speaker."""
        selected_agent, agents = self._prepare_and_select_agents(last_speaker)
        if selected_agent:
            return selected_agent
        # auto speaker selection
        selector.update_system_message(self.select_speaker_msg(agents))
        final, name = await selector.a_generate_oai_reply(
            self.messages[-20]
            + [
                {
                    "role": "system",
                    "content": f"Read the above conversation. Then select the next role from {[agent.name for agent in agents]} to play. Note the capability of each role for deciding the next role. Don't select the same role repeatedly unless its intentional. For assistant responses that don't have a role prepended, assume the role is one from the message prior. Only return the role.",
                }
            ]
        )
        if not final:
            # the LLM client is None, thus no reply is generated. Use round robin instead.
            return self.next_agent(last_speaker, agents)

        # If exactly one agent is mentioned, use it. Otherwise, leave the OAI response unmodified
        mentions = self._mentioned_agents(name, agents)
        if len(mentions) == 1:
            name = next(iter(mentions))
        else:
            logger.warning(
                f"GroupChat select_speaker failed to resolve the next speaker's name. This is because the speaker selection OAI call returned:\n{name}"
            )

        # Return the result
        try:
            return self.agent_by_name(name)
        except ValueError:
            return self.next_agent(last_speaker, agents)

    def _participant_roles(self, agents: List[Agent] = None) -> str:
        from autogen.agentchat.service import AgentService
        # Default to all agents registered
        if agents is None:
            agents = self.agents

        roles = []
        for agent in agents:
            if agent.description.strip() == "":
                logger.warning(
                    f"The agent '{agent.name}' has an empty description, and may not work well with GroupChat."
                )
            capability_instr = AgentService.get_capability_instructions(agent.capability)
            roles.append(f"{agent.name}, {agent.description}, {capability_instr}".strip())
        return "\n".join(roles)

    def _mentioned_agents(self, message_content: Union[str, List], agents: List[Agent]) -> Dict:
        """Counts the number of times each agent is mentioned in the provided message content.

        Args:
            message_content (Union[str, List]): The content of the message, either as a single string or a list of strings.
            agents (List[Agent]): A list of Agent objects, each having a 'name' attribute to be searched in the message content.

        Returns:
            Dict: a counter for mentioned agents.
        """
        # Cast message content to str
        message_content = content_str(message_content)

        mentions = dict()
        for agent in agents:
            regex = (
                r"(?<=\W)" + re.escape(agent.name) + r"(?=\W)"
            )  # Finds agent mentions, taking word boundaries into account
            count = len(re.findall(regex, f" {message_content} "))  # Pad the message to help with matching
            if count > 0:
                mentions[agent.name] = count
        return mentions


class GroupChatManager(ConversableAgent):
    """(In preview) A chat manager agent that can manage a group chat of multiple agents."""

    @property
    def agent_names(self) -> List[str]:
        """Return the names of the agents in the group chat."""
        return self.groupchat.agent_names

    def __init__(
        self,
        groupchat: GroupChat,
        name: Optional[str] = "chat_manager",
        # unlimited consecutive auto reply by default
        max_consecutive_auto_reply: Optional[int] = sys.maxsize,
        human_input_mode: Optional[str] = "NEVER",
        system_message: Optional[Union[str, List]] = "Group chat manager.",
        **kwargs,
    ):
        if kwargs.get("llm_config") and (kwargs["llm_config"].get("functions") or kwargs["llm_config"].get("tools")):
            raise ValueError(
                "GroupChatManager is not allowed to make function/tool calls. Please remove the 'functions' or 'tools' config in 'llm_config' you passed in."
            )

        super().__init__(
            name=name,
            max_consecutive_auto_reply=max_consecutive_auto_reply,
            human_input_mode=human_input_mode,
            system_message=system_message,
            **kwargs,
        )
        # Order of register_reply is important.
        # Allow sync chat if initiated using initiate_chat
        self.register_reply(Agent, GroupChatManager.run_chat, config=groupchat, reset_config=GroupChat.reset)
        # Allow async chat if initiated using a_initiate_chat
        self.register_reply(Agent, GroupChatManager.a_run_chat, config=groupchat, reset_config=GroupChat.reset)
        self.groupchat = groupchat
        self.description = ""
        self.dependent = None
        self.exiting = False
        self.tasking = None
        self.tasking_message = None
        self.exit_response = None
        self.incoming = {}
        self.outgoing = {}
        self.locked = False
        self.running = False

    def run_chat(
        self,
        messages: Optional[List[Dict]] = None,
        sender: Optional[Agent] = None,
        config: Optional[GroupChat] = None,
    ) -> Union[str, Dict, None]:
        """Run a group chat."""
        from autogen.agentchat.service import AgentService
        if messages is None:
            messages = self._oai_messages[sender]
        message = messages[-1]
        speaker = sender
        groupchat = config
        self.running = True
        # Regular expression pattern to find 'x (to y):'
        pattern = r"^.+ \(to .+\):\n"
        for i in range(groupchat.max_round):
            # Check if the pattern exists in the message
            if re.search(pattern, message["content"]):
                # Pattern exists, replace it
                replacement = f"{speaker.name} (to {self.name}):\n"
                message["content"] = re.sub(pattern, replacement, message["content"], count=1)
            else:
                # Pattern does not exist, prepend it
                message["content"] = f'{speaker.name} (to {self.name}):\n{message["content"]}'
            if self.tasking and self.tasking_message:
                # set the name to speaker's name if the role is not function
                if message["role"] != "function":
                    message["name"] = speaker.name
                groupchat.append(message)
                # broadcast the message to all agents except the speaker
                for agent in groupchat.agents:
                    if agent != speaker:
                        self.send(message, agent, request_reply=False, silent=True)
                self.initiate_chat(self.tasking, message=self.tasking_message)
                if self.exit_response:
                    self.send(self.exit_response, speaker, request_reply=False)
                    message = speaker.last_message(self)
                self.tasking = None
                self.tasking_message = None
            # set the name to speaker's name if the role is not function
            if message["role"] != "function":
                message["name"] = speaker.name

            groupchat.append(message)

            if self._is_termination_msg(message):
                # The conversation is over
                break
            # broadcast the message to all agents except the speaker
            for agent in groupchat.agents:
                AgentService.update_agent_system_message(agent, self)
                if agent != speaker:
                    self.send(message, agent, request_reply=False, silent=True)
            if self.exiting:
                break
            if i == groupchat.max_round - 1:
                # the last round
                break
            try:
                # select the next speaker
                speaker = groupchat.select_speaker(speaker, self)
                # let the speaker speak
                reply = speaker.generate_reply(sender=self)
            except KeyboardInterrupt:
                # let the admin agent speak if interrupted
                if groupchat.admin_name in groupchat.agent_names:
                    # admin agent is one of the participants
                    speaker = groupchat.agent_by_name(groupchat.admin_name)
                    reply = speaker.generate_reply(sender=self)
                else:
                    # admin agent is not found in the participants
                    raise
            if reply is None:
                break
            # The speaker sends the message without requesting a reply
            speaker.send(reply, self, request_reply=False)
            message = self.last_message(speaker)
        self.dependent = None
        self.exiting = False
        self.exit_response = None
        self.tasking = None
        self.tasking_message = None
        self.running = False
        return True, None

    async def a_run_chat(
        self,
        messages: Optional[List[Dict]] = None,
        sender: Optional[Agent] = None,
        config: Optional[GroupChat] = None,
    ):
        """Run a group chat asynchronously."""
        from autogen.agentchat.service import AgentService
        if messages is None:
            messages = self._oai_messages[sender]
        message = messages[-1]
        speaker = sender
        groupchat = config
        for i in range(groupchat.max_round):
            if self.tasking and self.tasking_message:
                self.initiate_chat(self.tasking, message=self.tasking_message)
                self.tasking = None
                self.tasking_message = None
            if self.exiting:
                break
            # set the name to speaker's name if the role is not function
            if message["role"] != "function":
                message["name"] = speaker.name

            groupchat.append(message)

            if self._is_termination_msg(message):
                # The conversation is over
                break

            # broadcast the message to all agents except the speaker
            for agent in groupchat.agents:
                AgentService.update_agent_system_message(speaker, self)
                if agent != speaker:
                    await self.a_send(message, agent, request_reply=False, silent=True)
            if i == groupchat.max_round - 1:
                # the last round
                break
            try:
                # select the next speaker
                speaker = await groupchat.a_select_speaker(speaker, self)
                # let the speaker speak
                reply = await speaker.a_generate_reply(sender=self)
            except KeyboardInterrupt:
                # let the admin agent speak if interrupted
                if groupchat.admin_name in groupchat.agent_names:
                    # admin agent is one of the participants
                    speaker = groupchat.agent_by_name(groupchat.admin_name)
                    reply = await speaker.a_generate_reply(sender=self)
                else:
                    # admin agent is not found in the participants
                    raise
            if reply is None:
                break
            # The speaker sends the message without requesting a reply
            await speaker.a_send(reply, self, request_reply=False)
            message = self.last_message(speaker)
        self.dependent = None
        self.exiting = False
        self.tasking = None
        self.tasking_message = None
        return True, None<|MERGE_RESOLUTION|>--- conflicted
+++ resolved
@@ -83,14 +83,10 @@
 
     def select_speaker_msg(self, agents: Optional[List[Agent]] = None) -> str:
         """Return the system message for selecting the next speaker. This is always the *first* message in the context."""
-<<<<<<< HEAD
-        from autogen.agentchat.service import AgentService
-        return f"""You are a speaker selector in a chat group. The following speakers are available:
-=======
         if agents is None:
             agents = self.agents
-        return f"""You are in a role play game. The following roles are available:
->>>>>>> 30daa1ea
+        return f"""You are a speaker selector in a chat group. The following speakers are available:
+
 {self._participant_roles(agents)}.
 
 Read the following conversation.
