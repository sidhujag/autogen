--- conflicted
+++ resolved
@@ -96,18 +96,14 @@
             return self.next_agent(last_speaker, agents)
 
     def _participant_roles(self):
-<<<<<<< HEAD
-        return "\n".join([f"Name {agent.name}, Description: {agent.description}, Type: {agent.type}" for agent in self.agents])
-=======
         roles = []
         for agent in self.agents:
             if agent.system_message.strip() == "":
                 logger.warning(
                     f"The agent '{agent.name}' has an empty system_message, and may not work well with GroupChat."
                 )
-            roles.append(f"{agent.name}: {agent.system_message}")
+            roles.append(f"Name {agent.name}, Description: {agent.description}, Type: {agent.type}")
         return "\n".join(roles)
->>>>>>> 805d8452
 
 
 class GroupChatManager(ConversableAgent):
@@ -135,16 +131,12 @@
         self.register_reply(Agent, GroupChatManager.run_chat, config=groupchat, reset_config=GroupChat.reset)
         # Allow async chat if initiated using a_initiate_chat
         self.register_reply(Agent, GroupChatManager.a_run_chat, config=groupchat, reset_config=GroupChat.reset)
-<<<<<<< HEAD
         self.groupchat = groupchat
         self.auth = None
         self.description = ""
         self.delegator = None
         self.incoming = {}
         self.outgoing = {}
-        # self._random = random.Random(seed)
-=======
->>>>>>> 805d8452
 
     def run_chat(
         self,
