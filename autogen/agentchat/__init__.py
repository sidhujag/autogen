from .agent import Agent
from .assistant_agent import AssistantAgent
from .conversable_agent import ConversableAgent, register_function
from .groupchat import GroupChat, GroupChatManager
from .user_proxy_agent import UserProxyAgent

__all__ = (
    "Agent",
    "ConversableAgent",
    "AssistantAgent",
    "UserProxyAgent",
    "GroupChat",
<<<<<<< HEAD
    "GroupChatManager"
]
=======
    "GroupChatManager",
    "register_function",
)
>>>>>>> 392d3817
<|MERGE_RESOLUTION|>--- conflicted
+++ resolved
@@ -10,11 +10,6 @@
     "AssistantAgent",
     "UserProxyAgent",
     "GroupChat",
-<<<<<<< HEAD
-    "GroupChatManager"
-]
-=======
     "GroupChatManager",
     "register_function",
-)
->>>>>>> 392d3817
+)