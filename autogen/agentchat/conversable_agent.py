--- conflicted
+++ resolved
@@ -174,9 +174,6 @@
             [Agent, None], ConversableAgent.a_generate_function_call_reply, ignore_async_in_sync_chat=True
         )
         self.register_reply([Agent, None], ConversableAgent.check_termination_and_human_reply)
-<<<<<<< HEAD
-        #self.register_reply([Agent, None], ConversableAgent.a_check_termination_and_human_reply)
-=======
         self.register_reply(
             [Agent, None], ConversableAgent.a_check_termination_and_human_reply, ignore_async_in_sync_chat=True
         )
@@ -184,7 +181,6 @@
         # Registered hooks are kept in lists, indexed by hookable method, to be called in their order of registration.
         # New hookable methods should be added to this list as required to support new agent capabilities.
         self.hook_lists = {self.process_last_message: []}  # This is currently the only hookable method.
->>>>>>> 05923a73
 
     def register_reply(
         self,
@@ -786,8 +782,6 @@
             return False, None
         if messages is None:
             messages = self._oai_messages[sender]
-<<<<<<< HEAD
-=======
 
         # unroll tool_responses
         all_messages = []
@@ -801,7 +795,6 @@
             else:
                 all_messages.append(message)
 
->>>>>>> 05923a73
         # TODO: #1143 handle token limit exceeded error
         response = client.create(
             context=messages[-1].pop("context", None),
