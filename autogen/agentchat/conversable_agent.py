--- conflicted
+++ resolved
@@ -226,8 +226,13 @@
 
         # Registered hooks are kept in lists, indexed by hookable method, to be called in their order of registration.
         # New hookable methods should be added to this list as required to support new agent capabilities.
-<<<<<<< HEAD
-        self.hook_lists = {"process_last_message": [], "process_all_messages": [], "receive_message": [], "a_receive_message": []}
+        self.hook_lists = {
+            "process_last_received_message": [],
+            "process_all_messages_before_reply": [],
+            "process_message_before_send": [],
+            "receive_message": [],
+            "a_receive_message": [],
+        }
 
     def load_state(self, path_to_data_dir: Path):
         self._path_to_data_file = path_to_data_dir / "oai_messages.pkl"
@@ -241,14 +246,6 @@
             with open(self._path_to_data_file, "wb") as file:
                 pickle.dump(self._oai_messages, file)
     
-=======
-        self.hook_lists = {
-            "process_last_received_message": [],
-            "process_all_messages_before_reply": [],
-            "process_message_before_send": [],
-        }
-
->>>>>>> d35754dd
     @property
     def name(self) -> str:
         """Get the name of the agent."""
@@ -2474,7 +2471,6 @@
             processed_messages = hook(processed_messages)
         return processed_messages
 
-<<<<<<< HEAD
     def receive_message(self, message: Union[Dict, str], role: str, sender: Agent):
         """
         Calls any registered capability hooks to process received messages
@@ -2503,10 +2499,7 @@
             for hook in hook_list:
                 await hook(message, sender, self)
     
-    def process_last_message(self, messages):
-=======
     def process_last_received_message(self, messages):
->>>>>>> d35754dd
         """
         Calls any registered capability hooks to use and potentially modify the text of the last message,
         as long as the last message is not a function call or exit command.
