import json
import copy
import logging
import re
from dataclasses import dataclass
from typing import Any, Dict, List, Optional, Union, Callable, Literal, Tuple
from typing_extensions import Annotated
from ... import Agent, ConversableAgent, AssistantAgent, UserProxyAgent, GroupChatManager, GroupChat, OpenAIWrapper
from ...browser_utils import SimpleTextBrowser
from ...code_utils import content_str
from datetime import datetime
from ...token_count_utils import count_token, get_max_token_limit
from ...oai.openai_utils import filter_config

logger = logging.getLogger(__name__)


class WebSurferAgent(ConversableAgent):
    """(In preview) An agent that acts as a basic web surfer that can search the web and visit web pages."""

    DEFAULT_PROMPT = (
        "You are a helpful AI assistant with access to a web browser (via the provided functions). In fact, YOU ARE THE ONLY MEMBER OF YOUR PARTY WITH ACCESS TO A WEB BROWSER, so please help out where you can by performing web searches, navigating pages, and reporting what you find. Two search engines are available at your disposal, google is good for quick real-time info but both are good general search engines. Default engine is bing because its fast and cheaper per query. For real-time related queries you can double both search engines. Today's date is "
        + datetime.now().date().isoformat()
    )

    DEFAULT_DESCRIPTION = "A helpful assistant with access to a web browser. Ask them to perform web searches, open pages, navigate to Wikipedia, answer questions from pages, and or generate summaries."

    def __init__(
        self,
        name: str,
        system_message: Optional[Union[str, List[str]]] = DEFAULT_PROMPT,
        description: Optional[str] = DEFAULT_DESCRIPTION,
        is_termination_msg: Optional[Callable[[Dict[str, Any]], bool]] = None,
        max_consecutive_auto_reply: Optional[int] = None,
        human_input_mode: Optional[str] = "TERMINATE",
        function_map: Optional[Dict[str, Callable]] = None,
        code_execution_config: Union[Dict, Literal[False]] = False,
        llm_config: Optional[Union[Dict, Literal[False]]] = None,
        summarizer_llm_config: Optional[Union[Dict, Literal[False]]] = None,
        default_auto_reply: Optional[Union[str, Dict, None]] = "",
        browser_config: Optional[Union[Dict, None]] = None,
    ):
        super().__init__(
            name=name,
            system_message=system_message,
            description=description,
            is_termination_msg=is_termination_msg,
            max_consecutive_auto_reply=max_consecutive_auto_reply,
            human_input_mode=human_input_mode,
            function_map=function_map,
            code_execution_config=code_execution_config,
            llm_config=llm_config,
            default_auto_reply=default_auto_reply,
        )

        self._create_summarizer_client(summarizer_llm_config, llm_config)

        # Create the browser
        self.browser = SimpleTextBrowser(**(browser_config if browser_config else {}))

        inner_llm_config = copy.deepcopy(llm_config)

        # Set up the inner monologue
        self._assistant = AssistantAgent(
            self.name + "_inner_assistant",
            system_message=system_message,  # type: ignore[arg-type]
            llm_config=inner_llm_config,
            is_termination_msg=lambda m: False,
        )

        self._user_proxy = UserProxyAgent(
            self.name + "_inner_user_proxy",
            human_input_mode="NEVER",
            code_execution_config=False,
            default_auto_reply="",
            is_termination_msg=lambda m: False,
        )

        if inner_llm_config not in [None, False]:
            self._register_functions()

        self._reply_func_list = []
        self.register_reply([Agent, None], WebSurferAgent.generate_surfer_reply)
        self.register_reply([Agent, None], ConversableAgent.generate_code_execution_reply)
        self.register_reply([Agent, None], ConversableAgent.generate_function_call_reply)
        self.register_reply([Agent, None], ConversableAgent.check_termination_and_human_reply)

    def _create_summarizer_client(self, summarizer_llm_config: Dict[str, Any], llm_config: Dict[str, Any]) -> None:
        # If the summarizer_llm_config is None, we copy it from the llm_config
        if summarizer_llm_config is None:
            if llm_config is None:  # Nothing to copy
                self.summarizer_llm_config = None
            elif llm_config is False:  # LLMs disabled
                self.summarizer_llm_config = False
            else:  # Create a suitable config
                self.summarizer_llm_config = copy.deepcopy(llm_config)  # type: ignore[assignment]
                if "config_list" in self.summarizer_llm_config:  # type: ignore[operator]
                    preferred_models = filter_config(  # type: ignore[no-untyped-call]
                        self.summarizer_llm_config["config_list"],  # type: ignore[index]
                        {"model": ["gpt-3.5-turbo-1106", "gpt-3.5-turbo-16k-0613", "gpt-3.5-turbo-16k"]},
                    )
                    if len(preferred_models) == 0:
                        logger.warning(
                            "The summarizer did not find the preferred model (gpt-3.5-turbo-16k) in the config list. "
                            "Semantic operations on webpages (summarization or Q&A) might be costly or ineffective."
                        )
                    else:
                        self.summarizer_llm_config["config_list"] = preferred_models  # type: ignore[index]
        else:
            self.summarizer_llm_config = summarizer_llm_config  # type: ignore[assignment]

        # Create the summarizer client
<<<<<<< HEAD
        self.summarization_client = None
        if self.summarizer_llm_config is not False:
            self.summarization_client = OpenAIWrapper(**self.summarizer_llm_config)

        # Create the browser
        if browser_config is None:
            self.browser = SimpleTextBrowser()
        else:
            self.browser = SimpleTextBrowser(**browser_config)

        # Create a copy of the llm_config for the inner monologue agents to use, and set them up with function calling
        if llm_config is None:  # Nothing to copy
            inner_llm_config = None
        elif llm_config is False:  # LLMs disabled
            inner_llm_config = False
        else:
            inner_llm_config = copy.deepcopy(llm_config)
            inner_llm_config["functions"] = [
                {
                    "name": "informational_web_search",
                    "description": "Perform an INFORMATIONAL web search query then return the search results.",
                    "parameters": {
                        "type": "object",
                        "properties": {
                            "query": {
                                "type": "string",
                                "description": "The informational web search query to perform.",
                            },
                            "search_engine": {
                                "type": "string",
                                "description": "Search engine to use, bing or google.",
                                "enum": ["bing", "google"],
                                "default": "bing"
                            },
                            "category": {
                                "type": "string",
                                "description": "Category to filter search.",
                                "enum": ["news", "places", "images", "search", "videos", "shopping", "sports", "events"],
                                "default": "search"
                            },
                        },
                    },
                    "required": ["query"],
                },
                {
                    "name": "navigational_web_search",
                    "description": "Perform a NAVIGATIONAL web search query then immediately navigate to the top result. Useful, for example, to navigate to a particular Wikipedia article or other known destination. Equivalent to Google's \"I'm Feeling Lucky\" button.",
                    "parameters": {
                        "type": "object",
                        "properties": {
                            "query": {
                                "type": "string",
                                "description": "The navigational web search query to perform.",
                            },
                            "search_engine": {
                                "type": "string",
                                "description": "Search engine to use, bing or google.",
                                "enum": ["bing", "google"],
                                "default": "bing"
                            },
                            "category": {
                                "type": "string",
                                "description": "Category to filter search.",
                                "enum": ["news", "places", "images", "search", "videos", "shopping", "sports", "events"],
                                "default": "search"
                            },
                        },
                    },
                    "required": ["query"],
                },
                {
                    "name": "visit_page",
                    "description": "Visit a webpage at a given URL and return its text.",
                    "parameters": {
                        "type": "object",
                        "properties": {
                            "url": {
                                "type": "string",
                                "description": "The relative or absolute url of the webapge to visit.",
                            }
                        },
                    },
                    "required": ["url"],
                },
                {
                    "name": "page_up",
                    "description": "Scroll the viewport UP one page-length in the current webpage and return the new viewport content.",
                    "parameters": {"type": "object", "properties": {}},
                    "required": [],
                },
                {
                    "name": "page_down",
                    "description": "Scroll the viewport DOWN one page-length in the current webpage and return the new viewport content.",
                    "parameters": {"type": "object", "properties": {}},
                    "required": [],
                },
            ]

            # Enable semantic operations
            if self.summarization_client is not None:
                inner_llm_config["functions"].append(
                    {
                        "name": "answer_from_page",
                        "description": "Uses AI to read the page and directly answer a given question based on the content.",
                        "parameters": {
                            "type": "object",
                            "properties": {
                                "question": {
                                    "type": "string",
                                    "description": "The question to directly answer.",
                                },
                                "url": {
                                    "type": "string",
                                    "description": "[Optional] The url of the page. (Defaults to the current page)",
                                },
                            },
                        },
                        "required": ["question"],
                    }
                )
                inner_llm_config["functions"].append(
                    {
                        "name": "summarize_page",
                        "description": "Uses AI to summarize the content found at a given url. If the url is not provided, the current page is summarized.",
                        "parameters": {
                            "type": "object",
                            "properties": {
                                "url": {
                                    "type": "string",
                                    "description": "[Optional] The url of the page to summarize. (Defaults to current page)",
                                },
                            },
                        },
                        "required": [],
                    }
                )
=======
        self.summarization_client = None if self.summarizer_llm_config is False else OpenAIWrapper(**self.summarizer_llm_config)  # type: ignore[arg-type]
>>>>>>> b4a2c6e2

    def _register_functions(self) -> None:
        """Register the functions for the inner assistant and user proxy."""

        # Helper functions
        def _browser_state() -> Tuple[str, str]:
            header = f"Address: {self.browser.address}\n"
            if self.browser.page_title is not None:
                header += f"Title: {self.browser.page_title}\n"

            current_page = self.browser.viewport_current_page
            total_pages = len(self.browser.viewport_pages)

            header += f"Viewport position: Showing page {current_page+1} of {total_pages}.\n"
            return (header, self.browser.viewport)

<<<<<<< HEAD
        def _informational_search(query: str, search_engine: str = "bing", category: Optional[str] = None):
            if search_engine != "google" and search_engine != "bing":
                return f"search engine must be either google or bing, you provided {search_engine}"
            self.browser.visit_page(f"{search_engine}: {query}", category)
            header, content = _browser_state()
            return header.strip() + "\n=======================\n" + content

        def _navigational_search(query: str, search_engine: str = "bing", category: Optional[str] = None):
            if search_engine != "google" and search_engine != "bing":
                return f"search engine must be either google or bing, you provided {search_engine}"
            self.browser.visit_page(f"{search_engine}: {query}", category)
=======
        @self._user_proxy.register_for_execution()
        @self._assistant.register_for_llm(
            name="informational_web_search",
            description="Perform an INFORMATIONAL web search query then return the search results.",
        )
        def _informational_search(query: Annotated[str, "The informational web search query to perform."]) -> str:
            self.browser.visit_page(f"bing: {query}")
            header, content = _browser_state()
            return header.strip() + "\n=======================\n" + content

        @self._user_proxy.register_for_execution()
        @self._assistant.register_for_llm(
            name="navigational_web_search",
            description="Perform a NAVIGATIONAL web search query then immediately navigate to the top result. Useful, for example, to navigate to a particular Wikipedia article or other known destination. Equivalent to Google's \"I'm Feeling Lucky\" button.",
        )
        def _navigational_search(query: Annotated[str, "The navigational web search query to perform."]) -> str:
            self.browser.visit_page(f"bing: {query}")
>>>>>>> b4a2c6e2

            # Extract the first link
            m = re.search(r"\[.*?\]\((http.*?)\)", self.browser.page_content)
            if m:
                self.browser.visit_page(m.group(1))

            # Return where we ended up
            header, content = _browser_state()
            return header.strip() + "\n=======================\n" + content

        @self._user_proxy.register_for_execution()
        @self._assistant.register_for_llm(
            name="visit_page", description="Visit a webpage at a given URL and return its text."
        )
        def _visit_page(url: Annotated[str, "The relative or absolute url of the webapge to visit."]) -> str:
            self.browser.visit_page(url)
            header, content = _browser_state()
            return header.strip() + "\n=======================\n" + content

        @self._user_proxy.register_for_execution()
        @self._assistant.register_for_llm(
            name="page_up",
            description="Scroll the viewport UP one page-length in the current webpage and return the new viewport content.",
        )
        def _page_up() -> str:
            self.browser.page_up()
            header, content = _browser_state()
            return header.strip() + "\n=======================\n" + content

        @self._user_proxy.register_for_execution()
        @self._assistant.register_for_llm(
            name="page_down",
            description="Scroll the viewport DOWN one page-length in the current webpage and return the new viewport content.",
        )
        def _page_down() -> str:
            self.browser.page_down()
            header, content = _browser_state()
            return header.strip() + "\n=======================\n" + content

<<<<<<< HEAD
        def _summarize_page(question, url):
            if url is not None and url != self.browser.address:
                self.browser.visit_page(url)

            # We are likely going to need to fix this later, but summarize only as many tokens that fit in the buffer
            limit = 4096
            try:
                limit = get_max_token_limit(self.summarizer_llm_config["model"])
            except ValueError:
                pass  # limit is unknown
            except TypeError:
                pass  # limit is unknown

            if limit < 16000:
                logger.warning(
                    f"The token limit ({limit}) of the WebSurferAgent.summarizer_llm_config, is below the recommended 16k."
                )
=======
        if self.summarization_client is not None:
>>>>>>> b4a2c6e2

            @self._user_proxy.register_for_execution()
            @self._assistant.register_for_llm(
                name="answer_from_page",
                description="Uses AI to read the page and directly answer a given question based on the content.",
            )
            def _answer_from_page(
                question: Annotated[Optional[str], "The question to directly answer."],
                url: Annotated[Optional[str], "[Optional] The url of the page. (Defaults to the current page)"] = None,
            ) -> str:
                if url is not None and url != self.browser.address:
                    self.browser.visit_page(url)

                # We are likely going to need to fix this later, but summarize only as many tokens that fit in the buffer
                limit = 4096
                try:
                    limit = get_max_token_limit(self.summarizer_llm_config["config_list"][0]["model"])  # type: ignore[index]
                except ValueError:
                    pass  # limit is unknown
                except TypeError:
                    pass  # limit is unknown

                if limit < 16000:
                    logger.warning(
                        f"The token limit ({limit}) of the WebSurferAgent.summarizer_llm_config, is below the recommended 16k."
                    )

<<<<<<< HEAD
            response = self.summarization_client.create(context=None, messages=messages)
            extracted_response = self.summarization_client.extract_text_or_completion_object(response)[0]
            return str(extracted_response)

        self._user_proxy.register_function(
            function_map={
                "informational_web_search": lambda query, search_engine=None, category=None: _informational_search(query, search_engine, category),
                "navigational_web_search": lambda query, search_engine=None, category=None: _navigational_search(query, search_engine, category),
                "visit_page": lambda url: _visit_page(url),
                "page_up": lambda: _page_up(),
                "page_down": lambda: _page_down(),
                "answer_from_page": lambda question=None, url=None: _summarize_page(question, url),
                "summarize_page": lambda question=None, url=None: _summarize_page(None, url),
            }
        )
=======
                buffer = ""
                for line in re.split(r"([\r\n]+)", self.browser.page_content):
                    tokens = count_token(buffer + line)
                    if tokens + 1024 > limit:  # Leave room for our summary
                        break
                    buffer += line
>>>>>>> b4a2c6e2

                buffer = buffer.strip()
                if len(buffer) == 0:
                    return "Nothing to summarize."

                messages = [
                    {
                        "role": "system",
                        "content": "You are a helpful assistant that can summarize long documents to answer question.",
                    }
                ]

                prompt = f"Please summarize the following into one or two paragraph:\n\n{buffer}"
                if question is not None:
                    prompt = f"Please summarize the following into one or two paragraphs with respect to '{question}':\n\n{buffer}"

                messages.append(
                    {"role": "user", "content": prompt},
                )

                response = self.summarization_client.create(context=None, messages=messages)  # type: ignore[union-attr]
                extracted_response = self.summarization_client.extract_text_or_completion_object(response)[0]  # type: ignore[union-attr]
                return str(extracted_response)

            @self._user_proxy.register_for_execution()
            @self._assistant.register_for_llm(
                name="summarize_page",
                description="Uses AI to summarize the content found at a given url. If the url is not provided, the current page is summarized.",
            )
            def _summarize_page(
                url: Annotated[
                    Optional[str], "[Optional] The url of the page to summarize. (Defaults to current page)"
                ] = None
            ) -> str:
                return _answer_from_page(url=url, question=None)

    def generate_surfer_reply(
        self,
        messages: Optional[List[Dict[str, str]]] = None,
        sender: Optional[Agent] = None,
        config: Optional[OpenAIWrapper] = None,
    ) -> Tuple[bool, Optional[Union[str, Dict[str, str]]]]:
        """Generate a reply using autogen.oai."""
        if messages is None:
            messages = self._oai_messages[sender]

        self._user_proxy.reset()  # type: ignore[no-untyped-call]
        self._assistant.reset()  # type: ignore[no-untyped-call]

        # Clone the messages to give context
        self._assistant.chat_messages[self._user_proxy] = list()
        history = messages[0 : len(messages) - 1]
        for message in history:
            self._assistant.chat_messages[self._user_proxy].append(message)

        # Remind the agent where it is
        self._user_proxy.send(
            f"Your browser is currently open to the page '{self.browser.page_title}' at the address '{self.browser.address}'.",
            self._assistant,
            request_reply=False,
            silent=True,
        )

        self._user_proxy.send(messages[-1]["content"], self._assistant, request_reply=True, silent=True)
        agent_reply = self._user_proxy.chat_messages[self._assistant][-1]
        # print("Agent Reply: " + str(agent_reply))
        proxy_reply = self._user_proxy.generate_reply(
            messages=self._user_proxy.chat_messages[self._assistant], sender=self._assistant
        )
        # print("Proxy Reply: " + str(proxy_reply))

        if proxy_reply == "":  # Was the default reply
            return True, None if agent_reply is None else agent_reply["content"]
        else:
            return True, None if proxy_reply is None else proxy_reply["content"]  # type: ignore[index]<|MERGE_RESOLUTION|>--- conflicted
+++ resolved
@@ -110,146 +110,7 @@
             self.summarizer_llm_config = summarizer_llm_config  # type: ignore[assignment]
 
         # Create the summarizer client
-<<<<<<< HEAD
-        self.summarization_client = None
-        if self.summarizer_llm_config is not False:
-            self.summarization_client = OpenAIWrapper(**self.summarizer_llm_config)
-
-        # Create the browser
-        if browser_config is None:
-            self.browser = SimpleTextBrowser()
-        else:
-            self.browser = SimpleTextBrowser(**browser_config)
-
-        # Create a copy of the llm_config for the inner monologue agents to use, and set them up with function calling
-        if llm_config is None:  # Nothing to copy
-            inner_llm_config = None
-        elif llm_config is False:  # LLMs disabled
-            inner_llm_config = False
-        else:
-            inner_llm_config = copy.deepcopy(llm_config)
-            inner_llm_config["functions"] = [
-                {
-                    "name": "informational_web_search",
-                    "description": "Perform an INFORMATIONAL web search query then return the search results.",
-                    "parameters": {
-                        "type": "object",
-                        "properties": {
-                            "query": {
-                                "type": "string",
-                                "description": "The informational web search query to perform.",
-                            },
-                            "search_engine": {
-                                "type": "string",
-                                "description": "Search engine to use, bing or google.",
-                                "enum": ["bing", "google"],
-                                "default": "bing"
-                            },
-                            "category": {
-                                "type": "string",
-                                "description": "Category to filter search.",
-                                "enum": ["news", "places", "images", "search", "videos", "shopping", "sports", "events"],
-                                "default": "search"
-                            },
-                        },
-                    },
-                    "required": ["query"],
-                },
-                {
-                    "name": "navigational_web_search",
-                    "description": "Perform a NAVIGATIONAL web search query then immediately navigate to the top result. Useful, for example, to navigate to a particular Wikipedia article or other known destination. Equivalent to Google's \"I'm Feeling Lucky\" button.",
-                    "parameters": {
-                        "type": "object",
-                        "properties": {
-                            "query": {
-                                "type": "string",
-                                "description": "The navigational web search query to perform.",
-                            },
-                            "search_engine": {
-                                "type": "string",
-                                "description": "Search engine to use, bing or google.",
-                                "enum": ["bing", "google"],
-                                "default": "bing"
-                            },
-                            "category": {
-                                "type": "string",
-                                "description": "Category to filter search.",
-                                "enum": ["news", "places", "images", "search", "videos", "shopping", "sports", "events"],
-                                "default": "search"
-                            },
-                        },
-                    },
-                    "required": ["query"],
-                },
-                {
-                    "name": "visit_page",
-                    "description": "Visit a webpage at a given URL and return its text.",
-                    "parameters": {
-                        "type": "object",
-                        "properties": {
-                            "url": {
-                                "type": "string",
-                                "description": "The relative or absolute url of the webapge to visit.",
-                            }
-                        },
-                    },
-                    "required": ["url"],
-                },
-                {
-                    "name": "page_up",
-                    "description": "Scroll the viewport UP one page-length in the current webpage and return the new viewport content.",
-                    "parameters": {"type": "object", "properties": {}},
-                    "required": [],
-                },
-                {
-                    "name": "page_down",
-                    "description": "Scroll the viewport DOWN one page-length in the current webpage and return the new viewport content.",
-                    "parameters": {"type": "object", "properties": {}},
-                    "required": [],
-                },
-            ]
-
-            # Enable semantic operations
-            if self.summarization_client is not None:
-                inner_llm_config["functions"].append(
-                    {
-                        "name": "answer_from_page",
-                        "description": "Uses AI to read the page and directly answer a given question based on the content.",
-                        "parameters": {
-                            "type": "object",
-                            "properties": {
-                                "question": {
-                                    "type": "string",
-                                    "description": "The question to directly answer.",
-                                },
-                                "url": {
-                                    "type": "string",
-                                    "description": "[Optional] The url of the page. (Defaults to the current page)",
-                                },
-                            },
-                        },
-                        "required": ["question"],
-                    }
-                )
-                inner_llm_config["functions"].append(
-                    {
-                        "name": "summarize_page",
-                        "description": "Uses AI to summarize the content found at a given url. If the url is not provided, the current page is summarized.",
-                        "parameters": {
-                            "type": "object",
-                            "properties": {
-                                "url": {
-                                    "type": "string",
-                                    "description": "[Optional] The url of the page to summarize. (Defaults to current page)",
-                                },
-                            },
-                        },
-                        "required": [],
-                    }
-                )
-=======
         self.summarization_client = None if self.summarizer_llm_config is False else OpenAIWrapper(**self.summarizer_llm_config)  # type: ignore[arg-type]
->>>>>>> b4a2c6e2
 
     def _register_functions(self) -> None:
         """Register the functions for the inner assistant and user proxy."""
@@ -266,19 +127,6 @@
             header += f"Viewport position: Showing page {current_page+1} of {total_pages}.\n"
             return (header, self.browser.viewport)
 
-<<<<<<< HEAD
-        def _informational_search(query: str, search_engine: str = "bing", category: Optional[str] = None):
-            if search_engine != "google" and search_engine != "bing":
-                return f"search engine must be either google or bing, you provided {search_engine}"
-            self.browser.visit_page(f"{search_engine}: {query}", category)
-            header, content = _browser_state()
-            return header.strip() + "\n=======================\n" + content
-
-        def _navigational_search(query: str, search_engine: str = "bing", category: Optional[str] = None):
-            if search_engine != "google" and search_engine != "bing":
-                return f"search engine must be either google or bing, you provided {search_engine}"
-            self.browser.visit_page(f"{search_engine}: {query}", category)
-=======
         @self._user_proxy.register_for_execution()
         @self._assistant.register_for_llm(
             name="informational_web_search",
@@ -296,7 +144,6 @@
         )
         def _navigational_search(query: Annotated[str, "The navigational web search query to perform."]) -> str:
             self.browser.visit_page(f"bing: {query}")
->>>>>>> b4a2c6e2
 
             # Extract the first link
             m = re.search(r"\[.*?\]\((http.*?)\)", self.browser.page_content)
@@ -336,27 +183,7 @@
             header, content = _browser_state()
             return header.strip() + "\n=======================\n" + content
 
-<<<<<<< HEAD
-        def _summarize_page(question, url):
-            if url is not None and url != self.browser.address:
-                self.browser.visit_page(url)
-
-            # We are likely going to need to fix this later, but summarize only as many tokens that fit in the buffer
-            limit = 4096
-            try:
-                limit = get_max_token_limit(self.summarizer_llm_config["model"])
-            except ValueError:
-                pass  # limit is unknown
-            except TypeError:
-                pass  # limit is unknown
-
-            if limit < 16000:
-                logger.warning(
-                    f"The token limit ({limit}) of the WebSurferAgent.summarizer_llm_config, is below the recommended 16k."
-                )
-=======
         if self.summarization_client is not None:
->>>>>>> b4a2c6e2
 
             @self._user_proxy.register_for_execution()
             @self._assistant.register_for_llm(
@@ -384,30 +211,12 @@
                         f"The token limit ({limit}) of the WebSurferAgent.summarizer_llm_config, is below the recommended 16k."
                     )
 
-<<<<<<< HEAD
-            response = self.summarization_client.create(context=None, messages=messages)
-            extracted_response = self.summarization_client.extract_text_or_completion_object(response)[0]
-            return str(extracted_response)
-
-        self._user_proxy.register_function(
-            function_map={
-                "informational_web_search": lambda query, search_engine=None, category=None: _informational_search(query, search_engine, category),
-                "navigational_web_search": lambda query, search_engine=None, category=None: _navigational_search(query, search_engine, category),
-                "visit_page": lambda url: _visit_page(url),
-                "page_up": lambda: _page_up(),
-                "page_down": lambda: _page_down(),
-                "answer_from_page": lambda question=None, url=None: _summarize_page(question, url),
-                "summarize_page": lambda question=None, url=None: _summarize_page(None, url),
-            }
-        )
-=======
                 buffer = ""
                 for line in re.split(r"([\r\n]+)", self.browser.page_content):
                     tokens = count_token(buffer + line)
                     if tokens + 1024 > limit:  # Leave room for our summary
                         break
                     buffer += line
->>>>>>> b4a2c6e2
 
                 buffer = buffer.strip()
                 if len(buffer) == 0:
