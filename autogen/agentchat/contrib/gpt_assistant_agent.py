--- conflicted
+++ resolved
@@ -24,11 +24,8 @@
         name="GPT Assistant",
         instructions: Optional[str] = None,
         llm_config: Optional[Union[Dict, bool]] = None,
-<<<<<<< HEAD
+        overwrite_instructions: bool = False,
         **kwargs,
-=======
-        overwrite_instructions: bool = False,
->>>>>>> 337ac4c5
     ):
         """
         Args:
@@ -47,21 +44,8 @@
                 - tools: Give Assistants access to OpenAI-hosted tools like Code Interpreter and Knowledge Retrieval,
                         or build your own tools using Function calling. ref https://platform.openai.com/docs/assistants/tools
                 - file_ids: files used by retrieval in run
-<<<<<<< HEAD
-                - assistant_id: pre-assigned assistant ID
-        """
-        super().__init__(
-            name=name,
-            system_message=instructions,
-            human_input_mode="NEVER",
-            llm_config=llm_config,
-            **kwargs,
-        )
-
-=======
             overwrite_instructions (bool): whether to overwrite the instructions of an existing assistant.
         """
->>>>>>> 337ac4c5
         # Use AutoGen OpenAIWrapper to create a client
         oai_wrapper = OpenAIWrapper(**llm_config)
         if len(oai_wrapper._clients) > 1:
@@ -109,6 +93,7 @@
             system_message=instructions,
             human_input_mode="NEVER",
             llm_config=llm_config,
+            **kwargs
         )
 
         # lazly create thread
