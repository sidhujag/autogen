from collections import defaultdict
import json
import time
import logging

from autogen import OpenAIWrapper
from autogen.oai.openai_utils import retrieve_assistants_by_name
from autogen.agentchat.agent import Agent
from autogen.agentchat.assistant_agent import ConversableAgent
from autogen.agentchat.assistant_agent import AssistantAgent
from typing import Dict, Optional, Union, List, Tuple, Any

logger = logging.getLogger(__name__)

class GPTAssistantAgent(ConversableAgent):
    """
    An experimental AutoGen agent class that leverages the OpenAI Assistant API for conversational capabilities.
    This agent is unique in its reliance on the OpenAI Assistant for state management, differing from other agents like ConversableAgent.
    """
    cancellation_requested: bool = False
    cancellation_msg: str = ""
    def __init__(
        self,
        name="GPT Assistant",
        instructions: Optional[str] = None,
        llm_config: Optional[Union[Dict, bool]] = None,
        overwrite_instructions: bool = False,
        overwrite_tools: bool = False,
        **kwargs,
    ):
        """
        Args:
            name (str): name of the agent. It will be used to find the existing assistant by name. Please remember to delete an old assistant with the same name if you intend to create a new assistant with the same name.
            instructions (str): instructions for the OpenAI assistant configuration.
            When instructions is not None, the system message of the agent will be
            set to the provided instructions and used in the assistant run, irrespective
            of the overwrite_instructions flag. But when instructions is None,
            and the assistant does not exist, the system message will be set to
            AssistantAgent.DEFAULT_SYSTEM_MESSAGE. If the assistant exists, the
            system message will be set to the existing assistant instructions.
            llm_config (dict or False): llm inference configuration.
                - assistant_id: ID of the assistant to use. If None, a new assistant will be created.
                - model: Model to use for the assistant (gpt-4-turbo-preview, gpt-3.5-turbo-1106).
                - check_every_ms: check thread run status interval
                - tools: Give Assistants access to OpenAI-hosted tools like Code Interpreter and Knowledge Retrieval,
                        or build your own tools using Function calling. ref https://platform.openai.com/docs/assistants/tools
                - file_ids: files used by retrieval in run
            overwrite_instructions (bool): whether to overwrite the instructions of an existing assistant. This parameter is in effect only when assistant_id is specified in llm_config.
            overwrite_tools (bool): whether to overwrite the tools of an existing assistant. This parameter is in effect only when assistant_id is specified in llm_config.
            kwargs (dict): Additional configuration options for the agent.
                - verbose (bool): If set to True, enables more detailed output from the assistant thread.
                - Other kwargs: Except verbose, others are passed directly to ConversableAgent.
        """
        # Use AutoGen OpenAIWrapper to create a client
        oai_wrapper = OpenAIWrapper(**llm_config)
        if len(oai_wrapper._clients) > 1:
            logger.warning("GPT Assistant only supports one OpenAI client. Using the first client in the list.")
<<<<<<< HEAD
        self._openai_client = oai_wrapper._clients[0]
        openai_assistant_id = llm_config.pop("assistant_id", None)
=======
        self._openai_client = oai_wrapper._clients[0]._oai_client
        openai_assistant_id = llm_config.get("assistant_id", None)
>>>>>>> 392d3817
        if openai_assistant_id is None:
            # try to find assistant by name first
            candidate_assistants = retrieve_assistants_by_name(self._openai_client, name)
            if len(candidate_assistants) > 0:
                # Filter out candidates with the same name but different instructions, file IDs, and function names.
                candidate_assistants = self.find_matching_assistant(
                    candidate_assistants, instructions, llm_config.get("tools", []), llm_config.get("file_ids", [])
                )

            if len(candidate_assistants) == 0:
                logger.warning("No matching assistant found, creating a new assistant")
                # create a new assistant
                if instructions is None:
                    logger.warning(
                        "No instructions were provided for new assistant. Using default instructions from AssistantAgent.DEFAULT_SYSTEM_MESSAGE."
                    )
                    instructions = AssistantAgent.DEFAULT_SYSTEM_MESSAGE
                self._openai_assistant = self._openai_client.beta.assistants.create(
                    name=name,
                    instructions=instructions,
                    tools=llm_config.get("tools", []),
                    model=llm_config.get("model", "gpt-4-turbo-preview"),
                    file_ids=llm_config.get("file_ids", []),
                )
            else:
                logger.warning(
                    "Matching assistant found, using the first matching assistant: %s",
                    candidate_assistants[0].__dict__,
                )
                self._openai_assistant = candidate_assistants[0]
        else:
            # retrieve an existing assistant
            self._openai_assistant = self._openai_client.beta.assistants.retrieve(openai_assistant_id)
            # if no instructions are provided, set the instructions to the existing instructions
            if instructions is None:
                logger.warning(
                    "No instructions were provided for given assistant. Using existing instructions from assistant API."
                )
                instructions = self.get_assistant_instructions()
            elif overwrite_instructions is True:
                logger.warning(
                    "overwrite_instructions is True. Provided instructions will be used and will modify the assistant in the API"
                )
                self._openai_assistant = self._openai_client.beta.assistants.update(
                    assistant_id=openai_assistant_id,
                    instructions=instructions,
                )
            else:
                logger.warning(
                    "overwrite_instructions is False. Provided instructions will be used without permanently modifying the assistant in the API."
                )

            # Check if tools are specified in llm_config
            specified_tools = llm_config.get("tools", None)

            if specified_tools is None:
                # Check if the current assistant has tools defined
                if self._openai_assistant.tools:
                    logger.warning(
                        "No tools were provided for given assistant. Using existing tools from assistant API."
                    )
                else:
                    logger.info(
                        "No tools were provided for the assistant, and the assistant currently has no tools set."
                    )
            elif overwrite_tools is True:
                # Tools are specified and overwrite_tools is True; update the assistant's tools
                logger.warning(
                    "overwrite_tools is True. Provided tools will be used and will modify the assistant in the API"
                )
                self._openai_assistant = self._openai_client.beta.assistants.update(
                    assistant_id=openai_assistant_id,
                    tools=llm_config.get("tools", []),
                )
            else:
                # Tools are specified but overwrite_tools is False; do not update the assistant's tools
                logger.warning("overwrite_tools is False. Using existing tools from assistant API.")

        self._verbose = kwargs.pop("verbose", False)
        super().__init__(
            name=name, system_message=instructions, llm_config=llm_config, **kwargs
        )
        # lazly create thread

        # lazily create threads
        self._openai_threads = {}
        self._unread_index = defaultdict(int)
        self.register_reply([Agent, None], GPTAssistantAgent._invoke_assistant, position=1)

    @staticmethod
    def check_for_cancellation():
        """
        Checks for cancellation used during _get_run_response
        """
        return GPTAssistantAgent.cancellation_requested

    @staticmethod
    def cancel_run(cancel_msg: str):
        GPTAssistantAgent.cancellation_requested = True
        GPTAssistantAgent.cancellation_msg = cancel_msg

    async def execute_run(self, assistant_thread, max_retries=5):
        retries = 0
        run = None
        response = None
        while retries < max_retries:
            try:
                # Attempt to create a new run to get responses from the assistant
                run = self._openai_client.beta.threads.runs.create(
                    thread_id=assistant_thread.id,
                    assistant_id=self._openai_assistant.id,
                    instructions=self.system_message,
                )
                # If the run was created successfully, get the response
                response, run = await self._get_run_response(assistant_thread, run)
                # Check if the run failed due to a server error
                if run and run.status == "failed" and run.last_error:
                    if (run.last_error.code == 'server_error' and 
                        run.last_error.message == 'Sorry, something went wrong.'):
                        retries += 1
                        print(f"Attempt {retries} failed with server error: {run.last_error.message}")
                        if retries < max_retries:
                            print("Retrying...")
                            continue
                        else:
                            print("Max retries reached. Giving up.")
                            break
                    else:
                        # Handle other types of errors that might be present
                        print(f"Run failed with a different error: {run.last_error.message}")
                        break
                break  # Exit loop if successful
            except KeyboardInterrupt:
                self._cancel_run(run.id, assistant_thread.id)
                GPTAssistantAgent.cancellation_requested = False
                GPTAssistantAgent.cancellation_msg = ""
                raise
            except Exception as e:
                # If run is None or there's no last_error, it's an unexpected situation
                print(f"An unexpected error occurred: {e}")
                break

        GPTAssistantAgent.cancellation_requested = False
        GPTAssistantAgent.cancellation_msg = ""
        return response
    
    async def _invoke_assistant(
        self,
        messages: Optional[List[Dict]] = None,
        sender: Optional[Agent] = None,
        config: Optional[Any] = None,
    ) -> Tuple[bool, Union[str, Dict, None]]:
        """
        Invokes the OpenAI assistant to generate a reply based on the given messages.

        Args:
            messages: A list of messages in the conversation history with the sender.
            sender: The agent instance that sent the message.
            config: Optional configuration for message processing.

        Returns:
            A tuple containing a boolean indicating success and the assistant's reply.
        """
        from ..groupchat import GroupChatManager
        from ..service import GroupService
        if messages is None:
            messages = self._oai_messages[sender]
        unread_index = self._unread_index[sender] or 0
        pending_messages = messages[unread_index:]
        # Check and initiate a new thread if necessary
        if self._openai_threads.get(sender, None) is None:
            msgs = []
            if isinstance(sender, GroupChatManager):
                group_response = json.loads(await GroupService.get_group_info(sender.name, True))
                group_intro = f'To start this thread of conversation amongst multiple agents, I will give you group information and agents inside it, please note new agents may come, some may leave and you are to track them as you conversate within a group of agents. Note the instructions for each assistant in the thread and instructions every time you are asked to respond which will be for the assistant thats responding to the conversation. Assistant messages come from API responses from the agent in the previous message. For those that have termination access, terminate if you see the discussion and going in circles, to save costs. Do not terminate if a path does not work out right away, exhaust all of your possibilities to try different things to try to solve the problem. If the conversation shows there is a satisfactory answer already, terminate. If you have nothing to add either terminate or say you have nothing to add. Ensure the responses reflect the groups message history. Group Info: {group_response["response"]}'
                msgs.append({
                    "role": "user",
                    "content": group_intro,
                })
            self._openai_threads[sender] = self._openai_client.beta.threads.create(
                messages=msgs,
            )
        assistant_thread = self._openai_threads[sender]
        # Process each unread message
        for message in pending_messages:
            self._openai_client.beta.threads.messages.create(
                thread_id=assistant_thread.id,
                content=message["content"],
                role="user",
            )
        #self.pretty_print_thread(assistant_thread)
        
        response = await self.execute_run(assistant_thread)
        self._unread_index[sender] = len(self._oai_messages[sender]) + 1
        if response and "content" in response and response["content"]:
            return True, response
        else:
            return False, "No response from the assistant."

    def _process_messages(self, assistant_thread, run):
        """
        Processes and provides a response based on the run status.
        Args:
            assistant_thread: The thread object for the assistant.
            run: The run object initiated with the OpenAI assistant.
        """
        if run.status == "failed":
            logger.error(f'Run: {run.id} Thread: {assistant_thread.id}: failed...')
            if run.last_error:
                response = {
                    "role": "assistant",
                    "content": str(run.last_error),
                }
            else:
                response = {
                    "role": "assistant",
                    "content": 'Failed',
                }
            return response, run
        elif run.status == "expired":
            logger.warn(f'Run: {run.id} Thread: {assistant_thread.id}: expired...')
            response = {
                "role": "assistant",
                "content": 'Expired',
            }
            return new_messages, run
        elif run.status == "cancelled":
            logger.warn(f'Run: {run.id} Thread: {assistant_thread.id}: cancelled...')
            response = {
                "role": "assistant",
                "content": 'Run Cancelled',
            }
            if GPTAssistantAgent.cancellation_msg != "":
                response["content"] = GPTAssistantAgent.cancellation_msg
            return response, run
        elif run.status == "completed":
            logger.info(f'Run: {run.id} Thread: {assistant_thread.id}: completed...')
            response_messages = self._openai_client.beta.threads.messages.list(assistant_thread.id, order="asc")
            new_messages = []
            for msg in response_messages:
                if msg.run_id == run.id:
                    for content in msg.content:
                        if content.type == "text":
                            new_messages.append(
                                {"role": msg.role, "content": self._format_assistant_message(content.text)}
                            )
                        elif content.type == "image_file":
                            new_messages.append(
                                {
                                    "role": msg.role,
                                    "content": f"Received file id={content.image_file.file_id}",
                                }
                            )
            response = {
                "role": new_messages[-1]["role"],
                "content": "",
            }
            for message in new_messages:
                # just logging or do something with the intermediate messages?
                # if current response is not empty and there is more, append new lines
                if len(response["content"]) > 0:
                    response["content"] += "\n\n"
                response["content"] += message["content"]
            return response, run

    async def _get_run_response(self, assistant_thread, run):
        """
        Waits for and processes the response of a run from the OpenAI assistant.
        Args:
            assistant_thread: The thread object for the assistant.
            run: The run object initiated with the OpenAI assistant.
        """
        from autogen.agentchat.service import GetFunctionModel, FunctionsService
        while True:
            run = self._openai_client.beta.threads.runs.retrieve(run.id, thread_id=assistant_thread.id)
            if run.status == "in_progress" or run.status == "queued":
                time.sleep(self.llm_config.get("check_every_ms", 1000) / 1000)
            elif run.status == "completed" or run.status == "cancelled" or run.status == "expired" or run.status == "failed":
                return self._process_messages(assistant_thread, run)
            elif run.status == "cancelling":
                logger.warn(f'Run: {run.id} Thread: {assistant_thread.id}: cancelling...')
            elif run.status == "requires_action":
                logger.info(f'Run: {run.id} Thread: {assistant_thread.id}: required action...')
                actions = []
                for tool_call in run.required_action.submit_tool_outputs.tool_calls:
                    function = tool_call.function
                    function_dict = function.dict()
                    # if function not found in function map then try to find it from registry and add it before executing
                    if not self.can_execute_function(function_dict["name"]):
                        function = await FunctionsService.get_functions([GetFunctionModel(name=function_dict["name"])])
                        if function:
                            response = FunctionsService.define_function_internal(self, function[0])
                            logger.info(f"Tool definition on demand ({function_dict['name']}), response: {response}")
                    is_exec_success, tool_response = await self.a_execute_function(function_dict)
                    tool_response["metadata"] = {
                        "tool_call_id": tool_call.id,
                        "run_id": run.id,
                        "thread_id": assistant_thread.id,
                    }

                    logger.info(
                        "Intermediate executing(%s, Success: %s) : %s",
                        tool_response["name"],
                        is_exec_success,
                        tool_response["content"],
                    )
                    actions.append(tool_response)

                submit_tool_outputs = {
                    "tool_outputs": [
                        {"output": action["content"], "tool_call_id": action["metadata"]["tool_call_id"]}
                        for action in actions
                    ],
                    "run_id": run.id,
                    "thread_id": assistant_thread.id,
                }
                if GPTAssistantAgent.check_for_cancellation():
                    self._cancel_run(run.id, assistant_thread.id)
                else:
                    run = self._openai_client.beta.threads.runs.submit_tool_outputs(**submit_tool_outputs)
            else:
                run_info = json.dumps(run.dict(), indent=2)
                raise ValueError(f"Unexpected run status: {run.status}. Full run info:\n\n{run_info})")


    def _cancel_run(self, run_id: str, thread_id: str):
        """
        Cancels a run.

        Args:
            run_id: The ID of the run.
            thread_id: The ID of the thread associated with the run.
        """
        try:
            self._openai_client.beta.threads.runs.cancel(run_id=run_id, thread_id=thread_id)
            logger.info(f'Run: {run_id} Thread: {thread_id}: successfully sent cancellation signal.')
        except Exception as e:
            logger.error(f'Run: {run_id} Thread: {thread_id}: failed to send cancellation signal: {e}')


    def _format_assistant_message(self, message_content):
        """
        Formats the assistant's message to include annotations and citations.
        """
        annotations = message_content.annotations
        citations = []

        # Iterate over the annotations and add footnotes
        for index, annotation in enumerate(annotations):
            # Replace the text with a footnote
            message_content.value = message_content.value.replace(annotation.text, f" [{index}]")

            # Gather citations based on annotation attributes
            if file_citation := getattr(annotation, "file_citation", None):
                try:
                    cited_file = self._openai_client.files.retrieve(file_citation.file_id)
                    citations.append(f"[{index}] {cited_file.filename}: {file_citation.quote}")
                except Exception as e:
                    logger.error(f"Error retrieving file citation: {e}")
            elif file_path := getattr(annotation, "file_path", None):
                try:
                    cited_file = self._openai_client.files.retrieve(file_path.file_id)
                    citations.append(f"[{index}] Click <here> to download {cited_file.filename}")
                except Exception as e:
                    logger.error(f"Error retrieving file citation: {e}")
                # Note: File download functionality not implemented above for brevity

        # Add footnotes to the end of the message before displaying to user
        message_content.value += "\n" + "\n".join(citations)
        return message_content.value

    def reset(self):
        """
        Resets the agent, clearing any existing conversation thread and unread message indices.
        """
        super().reset()
        for thread in self._openai_threads.values():
            # Delete the existing thread to start fresh in the next conversation
            self._openai_client.beta.threads.delete(thread.id)
        self._openai_threads = {}
        # Clear the record of unread messages
        self._unread_index.clear()

    def clear_history(self, agent: Optional[Agent] = None):
        """Clear the chat history of the agent.

        Args:
            agent: the agent with whom the chat history to clear. If None, clear the chat history with all agents.
        """
        super().clear_history(agent)
        if self._openai_threads.get(agent, None) is not None:
            # Delete the existing thread to start fresh in the next conversation
            thread = self._openai_threads[agent]
            logger.info("Clearing thread %s", thread.id)
            self._openai_client.beta.threads.delete(thread.id)
            self._openai_threads.pop(agent)
            self._unread_index[agent] = 0

    def pretty_print_thread(self, thread):
        """Pretty print the thread."""
        if thread is None:
            print("No thread to print")
            return
        messages = self._openai_client.beta.threads.messages.list(
            thread_id=thread.id,
        )
        print("~~~~~~~THREAD CONTENTS~~~~~~~")
        for message in messages:
            content_types = [content.type for content in message.content]
            print(f"[{message.created_at}]", message.role, ": [", ", ".join(content_types), "]")
            for content in message.content:
                content_type = content.type
                if content_type == "text":
                    print(content.type, ": ", content.text.value)
                elif content_type == "image_file":
                    print(content.type, ": ", content.image_file.file_id)
                else:
                    print(content.type, ": ", content)
        print("~~~~~~~~~~~~~~~~~~~~~~~~~~~~~")

    @property
    def oai_threads(self) -> Dict[Agent, Any]:
        """Return the threads of the agent."""
        return self._openai_threads

    @property
    def assistant_id(self):
        """Return the assistant id"""
        return self._openai_assistant.id

    @property
    def openai_client(self):
        return self._openai_client

    def get_assistant_instructions(self):
        """Return the assistant instructions from OAI assistant API"""
        return self._openai_assistant.instructions

    def delete_assistant(self):
        """Delete the assistant from OAI assistant API"""
        logger.warning("Permanently deleting assistant...")
        self._openai_client.beta.assistants.delete(self.assistant_id)

    def find_matching_assistant(self, candidate_assistants, instructions, tools, file_ids):
        """
        Find the matching assistant from a list of candidate assistants.
        Filter out candidates with the same name but different instructions, file IDs, and function names.
        TODO: implement accurate match based on assistant metadata fields.
        """
        matching_assistants = []

        # Preprocess the required tools for faster comparison
        required_tool_types = set(tool.get("type") for tool in tools)
        required_function_names = set(
            tool.get("function", {}).get("name")
            for tool in tools
            if tool.get("type") not in ["code_interpreter", "retrieval"]
        )
        required_file_ids = set(file_ids)  # Convert file_ids to a set for unordered comparison

        for assistant in candidate_assistants:
            # Check if instructions are similar
            if instructions and instructions != getattr(assistant, "instructions", None):
                logger.warning(
                    "instructions not match, skip assistant(%s): %s",
                    assistant.id,
                    getattr(assistant, "instructions", None),
                )
                continue

            # Preprocess the assistant's tools
            assistant_tool_types = set(tool.type for tool in assistant.tools)
            assistant_function_names = set(tool.function.name for tool in assistant.tools if hasattr(tool, "function"))
            assistant_file_ids = set(getattr(assistant, "file_ids", []))  # Convert to set for comparison

            # Check if the tool types, function names, and file IDs match
            if required_tool_types != assistant_tool_types or required_function_names != assistant_function_names:
                logger.warning(
                    "tools not match, skip assistant(%s): tools %s, functions %s",
                    assistant.id,
                    assistant_tool_types,
                    assistant_function_names,
                )
                continue
            if required_file_ids != assistant_file_ids:
                logger.warning("file_ids not match, skip assistant(%s): %s", assistant.id, assistant_file_ids)
                continue

            # Append assistant to matching list if all conditions are met
            matching_assistants.append(assistant)

        return matching_assistants<|MERGE_RESOLUTION|>--- conflicted
+++ resolved
@@ -55,13 +55,8 @@
         oai_wrapper = OpenAIWrapper(**llm_config)
         if len(oai_wrapper._clients) > 1:
             logger.warning("GPT Assistant only supports one OpenAI client. Using the first client in the list.")
-<<<<<<< HEAD
-        self._openai_client = oai_wrapper._clients[0]
-        openai_assistant_id = llm_config.pop("assistant_id", None)
-=======
         self._openai_client = oai_wrapper._clients[0]._oai_client
         openai_assistant_id = llm_config.get("assistant_id", None)
->>>>>>> 392d3817
         if openai_assistant_id is None:
             # try to find assistant by name first
             candidate_assistants = retrieve_assistants_by_name(self._openai_client, name)
