import logging
import os
import pathlib
import re
import string
import subprocess
import sys
import time
from concurrent.futures import ThreadPoolExecutor, TimeoutError
from hashlib import md5
from typing import Callable, Dict, List, Optional, Tuple, Union
from dotenv import load_dotenv
from autogen import oai
<<<<<<< HEAD
try:
    import docker
except ImportError:
    docker = None
=======

import docker
>>>>>>> 26daa180

SENTINEL = object()
DEFAULT_MODEL = "gpt-4"
FAST_MODEL = "gpt-3.5-turbo"
# Regular expression for finding a code block
# ```[ \t]*(\w+)?[ \t]*\r?\n(.*?)[ \t]*\r?\n``` Matches multi-line code blocks.
#   The [ \t]* matches the potential spaces before language name.
#   The (\w+)? matches the language, where the ? indicates it is optional.
#   The [ \t]* matches the potential spaces (not newlines) after language name.
#   The \r?\n makes sure there is a linebreak after ```.
#   The (.*?) matches the code itself (non-greedy).
#   The \r?\n makes sure there is a linebreak before ```.
#   The [ \t]* matches the potential spaces before closing ``` (the spec allows indentation).
CODE_BLOCK_PATTERN = r"```[ \t]*(\w+)?[ \t]*\r?\n(.*?)\r?\n[ \t]*```"
WORKING_DIR = os.path.join(os.path.dirname(os.path.realpath(__file__)), "extensions")
UNKNOWN = "unknown"
TIMEOUT_MSG = "Timeout"
DEFAULT_TIMEOUT = 600
WIN32 = sys.platform == "win32"
PATH_SEPARATOR = WIN32 and "\\" or "/"

logger = logging.getLogger(__name__)


def content_str(content: Union[str, List, None]) -> str:
    """Converts `content` into a string format.

    This function processes content that may be a string, a list of mixed text and image URLs, or None,
    and converts it into a string. Text is directly appended to the result string, while image URLs are
    represented by a placeholder image token. If the content is None, an empty string is returned.

    Args:
        - content (Union[str, List, None]): The content to be processed. Can be a string, a list of dictionaries
                                      representing text and image URLs, or None.

    Returns:
        str: A string representation of the input content. Image URLs are replaced with an image token.

    Note:
    - The function expects each dictionary in the list to have a "type" key that is either "text" or "image_url".
      For "text" type, the "text" key's value is appended to the result. For "image_url", an image token is appended.
    - This function is useful for handling content that may include both text and image references, especially
      in contexts where images need to be represented as placeholders.
    """
    if content is None:
        return ""
    if isinstance(content, str):
        return content
    if not isinstance(content, list):
        raise TypeError(f"content must be None, str, or list, but got {type(content)}")

    rst = ""
    for item in content:
        if not isinstance(item, dict):
            raise TypeError("Wrong content format: every element should be dict if the content is a list.")
        assert "type" in item, "Wrong content format. Missing 'type' key in content's dict."
        if item["type"] == "text":
            rst += item["text"]
        elif item["type"] == "image_url":
            rst += "<image>"
        else:
            raise ValueError(f"Wrong content format: unknown type {item['type']} within the content")
    return rst


def infer_lang(code):
    """infer the language for the code.
    TODO: make it robust.
    """
    if code.startswith("python ") or code.startswith("pip") or code.startswith("python3 "):
        return "sh"

    # check if code is a valid python code
    try:
        compile(code, "test", "exec")
        return "python"
    except SyntaxError:
        # not a valid python code
        return UNKNOWN


# TODO: In the future move, to better support https://spec.commonmark.org/0.30/#fenced-code-blocks
#       perhaps by using a full Markdown parser.
def extract_code(
    text: Union[str, List], pattern: str = CODE_BLOCK_PATTERN, detect_single_line_code: bool = False
) -> List[Tuple[str, str]]:
    """Extract code from a text.

    Args:
        text (str or List): The content to extract code from. The content can be
            a string or a list, as returned by standard GPT or multimodal GPT.
        pattern (str, optional): The regular expression pattern for finding the
            code block. Defaults to CODE_BLOCK_PATTERN.
        detect_single_line_code (bool, optional): Enable the new feature for
            extracting single line code. Defaults to False.

    Returns:
        list: A list of tuples, each containing the language and the code.
          If there is no code block in the input text, the language would be "unknown".
          If there is code block but the language is not specified, the language would be "".
    """
    text = content_str(text)
    if not detect_single_line_code:
        match = re.findall(pattern, text, flags=re.DOTALL)
        return match if match else [(UNKNOWN, text)]

    # Extract both multi-line and single-line code block, separated by the | operator
    # `([^`]+)`: Matches inline code.
    code_pattern = re.compile(CODE_BLOCK_PATTERN + r"|`([^`]+)`")
    code_blocks = code_pattern.findall(text)

    # Extract the individual code blocks and languages from the matched groups
    extracted = []
    for lang, group1, group2 in code_blocks:
        if group1:
            extracted.append((lang.strip(), group1.strip()))
        elif group2:
            extracted.append(("", group2.strip()))

    return extracted


def generate_code(pattern: str = CODE_BLOCK_PATTERN, **config) -> Tuple[str, float]:
    """(openai<1) Generate code.

    Args:
        pattern (Optional, str): The regular expression pattern for finding the code block.
            The default pattern is for finding a code block in a markdown file.
        config (Optional, dict): The configuration for the API call.

    Returns:
        str: The generated code.
        float: The cost of the generation.
    """
    response = oai.Completion.create(**config)
    return extract_code(oai.Completion.extract_text(response)[0], pattern), response["cost"]


_IMPROVE_FUNCTION_CONFIG = {
    "prompt": """Improve the function '{func_name}' to achieve the objective '{objective}'.
The current implementation of the function is as follows:
{file_string}""",
    "model": DEFAULT_MODEL,
    "request_timeout": 600,
}


def improve_function(file_name, func_name, objective, **config):
    """(openai<1) Improve the function to achieve the objective."""
    params = {**_IMPROVE_FUNCTION_CONFIG, **config}
    # read the entire file into a str
    with open(file_name, "r") as f:
        file_string = f.read()
    response = oai.Completion.create(
        {"func_name": func_name, "objective": objective, "file_string": file_string}, **params
    )
    return oai.Completion.extract_text(response)[0], response["cost"]


_IMPROVE_CODE_CONFIG = {
    "prompt": """Analyze the code in the following files and return a list of suggestions for improvement{followup}, to achieve the objective of '{objective}'.
{code}
""",
    "model": DEFAULT_MODEL,
    "request_timeout": 900,
}


def improve_code(files, objective, suggest_only=True, **config):
    """(openai<1) Improve the code to achieve a given objective.

    Args:
        files (list): A list of file names containing the source code.
        objective (str): The objective to achieve.
        suggest_only (bool): Whether to return only the suggestions or the improved code.
        config (Optional, dict): The configuration for the API call.

    Returns:
        str: The improved code if suggest_only=False; a list of suggestions if suggest_only=True (default).
        float: The cost of the generation.
    """
    code = ""
    for file_name in files:
        # read the entire file into a string
        with open(file_name, "r") as f:
            file_string = f.read()
        code += f"""{file_name}:
{file_string}

"""
    params = {**_IMPROVE_CODE_CONFIG, **config}
    followup = "" if suggest_only else " followed by the improved code"
    response = oai.Completion.create({"objective": objective, "code": code, "followup": followup}, **params)
    return oai.Completion.extract_text(response)[0], response["cost"]


def timeout_handler(signum, frame):
    raise TimeoutError("Timed out!")


def _cmd(lang):
    if lang.startswith("python") or lang in ["bash", "sh", "powershell"]:
        return lang
    if lang in ["shell"]:
        return "sh"
    if lang in ["ps1"]:
        return "powershell"
    raise NotImplementedError(f"{lang} not recognized in code execution")


def is_docker_running():
    """Check if docker is running.

    Returns:
        bool: True if docker is running; False otherwise.
    """
    try:
        client = docker.from_env()
        client.ping()
        return True
    except docker.errors.DockerException:
        return False


def in_docker_container():
    """Check if the code is running in a docker container.

    Returns:
        bool: True if the code is running in a docker container; False otherwise.
    """
    return os.path.exists("/.dockerenv")


def decide_use_docker(use_docker) -> bool:
    if use_docker is None:
        env_var_use_docker = os.environ.get("AUTOGEN_USE_DOCKER", "True")

        truthy_values = {"1", "true", "yes", "t"}
        falsy_values = {"0", "false", "no", "f"}

        # Convert the value to lowercase for case-insensitive comparison
        env_var_use_docker_lower = env_var_use_docker.lower()

        # Determine the boolean value based on the environment variable
        if env_var_use_docker_lower in truthy_values:
            use_docker = True
        elif env_var_use_docker_lower in falsy_values:
            use_docker = False
        elif env_var_use_docker_lower == "none":  # Special case for 'None' as a string
            use_docker = None
        else:
            # Raise an error for any unrecognized value
            raise ValueError(
                f'Invalid value for AUTOGEN_USE_DOCKER: {env_var_use_docker}. Please set AUTOGEN_USE_DOCKER to "1/True/yes", "0/False/no", or "None".'
            )
    return use_docker


def check_can_use_docker_or_throw(use_docker) -> None:
    if use_docker is not None:
        inside_docker = in_docker_container()
        docker_installed_and_running = is_docker_running()
        if use_docker and not inside_docker and not docker_installed_and_running:
            raise RuntimeError(
                "Code execution is set to be run in docker (default behaviour) but docker is not running.\n"
                "The options available are:\n"
                "- Make sure docker is running (advised approach for code execution)\n"
                '- Set "use_docker": False in code_execution_config\n'
                '- Set AUTOGEN_USE_DOCKER to "0/False/no" in your environment variables'
            )


def _sanitize_filename_for_docker_tag(filename: str) -> str:
    """Convert a filename to a valid docker tag.
    See https://docs.docker.com/engine/reference/commandline/tag/ for valid tag
    format.

    Args:
        filename (str): The filename to be converted.

    Returns:
        str: The sanitized Docker tag.
    """
    # Replace any character not allowed with an underscore
    allowed_chars = set(string.ascii_letters + string.digits + "_.-")
    sanitized = "".join(char if char in allowed_chars else "_" for char in filename)

    # Ensure it does not start with a period or a dash
    if sanitized.startswith(".") or sanitized.startswith("-"):
        sanitized = "_" + sanitized[1:]

    # Truncate if longer than 128 characters
    return sanitized[:128]


def execute_code(
    code: Optional[str] = None,
    timeout: Optional[int] = None,
    filename: Optional[str] = None,
    work_dir: Optional[str] = None,
    use_docker: Union[List[str], str, bool] = SENTINEL,
    lang: Optional[str] = "python",
) -> Tuple[int, str, str]:
    """Execute code in a docker container.
    This function is not tested on MacOS.

    Args:
        code (Optional, str): The code to execute.
            If None, the code from the file specified by filename will be executed.
            Either code or filename must be provided.
        timeout (Optional, int): The maximum execution time in seconds.
            If None, a default timeout will be used. The default timeout is 600 seconds. On Windows, the timeout is not enforced when use_docker=False.
        filename (Optional, str): The file name to save the code or where the code is stored when `code` is None.
            If None, a file with a randomly generated name will be created.
            The randomly generated file will be deleted after execution.
            The file name must be a relative path. Relative paths are relative to the working directory.
        work_dir (Optional, str): The working directory for the code execution.
            If None, a default working directory will be used.
            The default working directory is the "extensions" directory under
            "path_to_autogen".
        use_docker (list, str or bool): The docker image to use for code execution.
            Default is True, which means the code will be executed in a docker container. A default list of images will be used.
            If a list or a str of image name(s) is provided, the code will be executed in a docker container
            with the first image successfully pulled.
            If False, the code will be executed in the current environment.
            Expected behaviour:
                - If `use_docker` is not set (i.e. left default to True) or is explicitly set to True and the docker package is available, the code will run in a Docker container.
                - If `use_docker` is not set (i.e. left default to True) or is explicitly set to True but the Docker package is missing or docker isn't running, an error will be raised.
                - If `use_docker` is explicitly set to False, the code will run natively.
            If the code is executed in the current environment,
            the code must be trusted.
        lang (Optional, str): The language of the code. Default is "python".

    Returns:
        int: 0 if the code executes successfully.
        str: The error message if the code fails to execute; the stdout otherwise.
        image: The docker image name after container run when docker is used.
    """
    # Load .env file variables into os.environ, if not already loaded
    load_dotenv()
    # Now access the variables as before
    if all((code is None, filename is None)):
        error_msg = f"Either {code=} or {filename=} must be provided."
        logger.error(error_msg)
        raise AssertionError(error_msg)

    running_inside_docker = in_docker_container()
    docker_running = is_docker_running()

    # SENTINEL is used to indicate that the user did not explicitly set the argument
    if use_docker is SENTINEL:
        use_docker = decide_use_docker(use_docker=None)
    check_can_use_docker_or_throw(use_docker)

    timeout = timeout or DEFAULT_TIMEOUT
    original_filename = filename
    if WIN32 and lang in ["sh", "shell"] and (not use_docker):
        lang = "ps1"
    if filename is None:
        code_hash = md5(code.encode()).hexdigest()
        # create a file with a automatically generated name
        filename = f"tmp_code_{code_hash}.{'py' if lang.startswith('python') else lang}"
    if work_dir is None:
        work_dir = WORKING_DIR

    filepath = os.path.join(work_dir, filename)
    file_dir = os.path.dirname(filepath)
    os.makedirs(file_dir, exist_ok=True)

    if code is not None:
        with open(filepath, "w", encoding="utf-8") as fout:
            fout.write(code)

    if not use_docker or running_inside_docker:
        # already running in a docker container
        cmd = [
            sys.executable if lang.startswith("python") else _cmd(lang),
            f".\\{filename}" if WIN32 else filename,
        ]
        with ThreadPoolExecutor(max_workers=1) as executor:
            future = executor.submit(
                subprocess.run,
                cmd,
                cwd=work_dir,
                capture_output=True,
                text=True,
            )
            try:
                result = future.result(timeout=timeout)
            except TimeoutError:
                if original_filename is None:
                    os.remove(filepath)
                return 1, TIMEOUT_MSG, None
        if original_filename is None:
            os.remove(filepath)
        if result.returncode:
            logs = result.stderr
            if original_filename is None:
                abs_path = str(pathlib.Path(filepath).absolute())
                logs = logs.replace(str(abs_path), "").replace(filename, "")
            else:
                abs_path = str(pathlib.Path(work_dir).absolute()) + PATH_SEPARATOR
                logs = logs.replace(str(abs_path), "")
        else:
            logs = result.stdout
        return result.returncode, logs, None

    # create a docker client
    if use_docker and not docker_running:
        raise RuntimeError(
            "Docker package is missing or docker is not running. Please make sure docker is running or set use_docker=False."
        )

    client = docker.from_env()

    image_list = (
        ["python:3-slim", "python:3", "python:3-windowsservercore"]
        if use_docker is True
        else [use_docker]
        if isinstance(use_docker, str)
        else use_docker
    )
    for image in image_list:
        # check if the image exists
        try:
            client.images.get(image)
            break
        except docker.errors.ImageNotFound:
            # pull the image
            print("Pulling image", image)
            try:
                client.images.pull(image)
                break
            except docker.errors.DockerException:
                print("Failed to pull image", image)
    # get a randomized str based on current time to wrap the exit code
    exit_code_str = f"exitcode{time.time()}"
    abs_path = pathlib.Path(work_dir).absolute()
    cmd = [
        "sh",
        "-c",
        f'{_cmd(lang)} "{filename}"; exit_code=$?; echo -n {exit_code_str}; echo -n $exit_code; echo {exit_code_str}',
    ]
    # create a docker container
    container = client.containers.run(
        image,
        command=cmd,
        working_dir="/workspace",
        detach=True,
        # get absolute path to the working directory
        volumes={abs_path: {"bind": "/workspace", "mode": "rw"}},
        environment=dict(os.environ),
    )
    start_time = time.time()
    while container.status != "exited" and time.time() - start_time < timeout:
        # Reload the container object
        container.reload()
    if container.status != "exited":
        container.stop()
        container.remove()
        if original_filename is None:
            os.remove(filepath)
        return 1, TIMEOUT_MSG, image
    # get the container logs
    logs = container.logs().decode("utf-8").rstrip()
    # commit the image
    tag = _sanitize_filename_for_docker_tag(filename)
    container.commit(repository="python", tag=tag)
    # remove the container
    container.remove()
    # check if the code executed successfully
    exit_code = container.attrs["State"]["ExitCode"]
    if exit_code == 0:
        # extract the exit code from the logs
        pattern = re.compile(f"{exit_code_str}(\\d+){exit_code_str}")
        match = pattern.search(logs)
        exit_code = 1 if match is None else int(match.group(1))
        # remove the exit code from the logs
        logs = logs if match is None else pattern.sub("", logs)

    if original_filename is None:
        os.remove(filepath)
    if exit_code:
        logs = logs.replace(f"/workspace/{filename if original_filename is None else ''}", "")
    # return the exit code, logs and image
    return exit_code, logs, f"python:{tag}"


_GENERATE_ASSERTIONS_CONFIG = {
    "prompt": """Given the signature and docstring, write the exactly same number of assertion(s) for the provided example(s) in the docstring, without assertion messages.

func signature:
{definition}
assertions:""",
    "model": FAST_MODEL,
    "max_tokens": 256,
    "stop": "\n\n",
}


def generate_assertions(definition: str, **config) -> Tuple[str, float]:
    """(openai<1) Generate assertions for a function.

    Args:
        definition (str): The function definition, including the signature and docstr.
        config (Optional, dict): The configuration for the API call.

    Returns:
        str: The generated assertions.
        float: The cost of the generation.
    """
    params = {**_GENERATE_ASSERTIONS_CONFIG, **config}
    response = oai.Completion.create(
        {"definition": definition},
        **params,
    )
    assertions = oai.Completion.extract_text(response)[0]
    return assertions, response["cost"]


def _remove_check(response):
    """Remove the check function from the response."""
    # find the position of the check function
    pos = response.find("def check(")
    if pos == -1:
        return response
    return response[:pos]


def eval_function_completions(
    responses: List[str],
    definition: str,
    test: Optional[str] = None,
    entry_point: Optional[str] = None,
    assertions: Optional[Union[str, Callable[[str], Tuple[str, float]]]] = None,
    timeout: Optional[float] = 3,
    use_docker: Optional[bool] = True,
) -> Dict:
    """(openai<1) Select a response from a list of responses for the function completion task (using generated assertions), and/or evaluate if the task is successful using a gold test.

    Args:
        responses (list): The list of responses.
        definition (str): The input definition.
        test (Optional, str): The test code.
        entry_point (Optional, str): The name of the function.
        assertions (Optional, str or Callable): The assertion code which serves as a filter of the responses, or an assertion generator.
            When provided, only the responses that pass the assertions will be considered for the actual test (if provided).
        timeout (Optional, float): The timeout for executing the code.

    Returns:
        dict: The success metrics.
    """
    n = len(responses)
    if assertions is None:
        # no assertion filter
        success_list = []
        for i in range(n):
            response = _remove_check(responses[i])
            code = (
                f"{response}\n{test}\ncheck({entry_point})"
                if response.startswith("def")
                else f"{definition}{response}\n{test}\ncheck({entry_point})"
            )
            success = execute_code(code, timeout=timeout, use_docker=use_docker)[0] == 0
            success_list.append(success)
        return {
            "expected_success": 1 - pow(1 - sum(success_list) / n, n),
            "success": any(s for s in success_list),
        }
    if callable(assertions) and n > 1:
        # assertion generator
        assertions, gen_cost = assertions(definition)
    else:
        assertions, gen_cost = None, 0
    if n > 1 or test is None:
        for i in range(n):
            response = responses[i] = _remove_check(responses[i])
            code = (
                f"{response}\n{assertions}" if response.startswith("def") else f"{definition}{response}\n{assertions}"
            )
            succeed_assertions = execute_code(code, timeout=timeout, use_docker=use_docker)[0] == 0
            if succeed_assertions:
                break
    else:
        # just test, no need to check assertions
        succeed_assertions = False
        i, response = 0, responses[0]
    if test is None:
        # no test code
        return {
            "index_selected": i,
            "succeed_assertions": succeed_assertions,
            "gen_cost": gen_cost,
            "assertions": assertions,
        }
    code_test = (
        f"{response}\n{test}\ncheck({entry_point})"
        if response.startswith("def")
        else f"{definition}{response}\n{test}\ncheck({entry_point})"
    )
    success = execute_code(code_test, timeout=timeout, use_docker=use_docker)[0] == 0
    return {
        "index_selected": i,
        "succeed_assertions": succeed_assertions,
        "success": success,
        "gen_cost": gen_cost,
        "assertions": assertions,
    }


_FUNC_COMPLETION_PROMPT = "# Python 3{definition}"
_FUNC_COMPLETION_STOP = ["\nclass", "\ndef", "\nif", "\nprint"]
_IMPLEMENT_CONFIGS = [
    {"model": FAST_MODEL, "prompt": _FUNC_COMPLETION_PROMPT, "temperature": 0, "cache_seed": 0},
    {"model": FAST_MODEL, "prompt": _FUNC_COMPLETION_PROMPT, "stop": _FUNC_COMPLETION_STOP, "n": 7, "cache_seed": 0},
    {"model": DEFAULT_MODEL, "prompt": _FUNC_COMPLETION_PROMPT, "temperature": 0, "cache_seed": 1},
    {"model": DEFAULT_MODEL, "prompt": _FUNC_COMPLETION_PROMPT, "stop": _FUNC_COMPLETION_STOP, "n": 2, "cache_seed": 2},
    {"model": DEFAULT_MODEL, "prompt": _FUNC_COMPLETION_PROMPT, "stop": _FUNC_COMPLETION_STOP, "n": 1, "cache_seed": 2},
]


class PassAssertionFilter:
    def __init__(self, assertions):
        self._assertions = assertions
        self.cost = 0
        self.metrics = self.responses = None

    def pass_assertions(self, context, response, **_):
        """(openai<1) Check if the response passes the assertions."""
        responses = oai.Completion.extract_text(response)
        metrics = eval_function_completions(responses, context["definition"], assertions=self._assertions)
        self._assertions = metrics["assertions"]
        self.cost += metrics["gen_cost"]
        self.metrics = metrics
        self.responses = responses
        return metrics["succeed_assertions"]


def implement(
    definition: str,
    configs: Optional[List[Dict]] = None,
    assertions: Optional[Union[str, Callable[[str], Tuple[str, float]]]] = generate_assertions,
) -> Tuple[str, float]:
    """(openai<1) Implement a function from a definition.

    Args:
        definition (str): The function definition, including the signature and docstr.
        configs (list): The list of configurations for completion.
        assertions (Optional, str or Callable): The assertion code which serves as a filter of the responses, or an assertion generator.

    Returns:
        str: The implementation.
        float: The cost of the implementation.
        int: The index of the configuration which generates the implementation.
    """
    cost = 0
    configs = configs or _IMPLEMENT_CONFIGS
    if len(configs) > 1 and callable(assertions):
        assertions, cost = assertions(definition)
    assertion_filter = PassAssertionFilter(assertions)
    response = oai.Completion.create(
        {"definition": definition}, config_list=configs, filter_func=assertion_filter.pass_assertions
    )
    cost += assertion_filter.cost + response["cost"]
    return assertion_filter.responses[assertion_filter.metrics["index_selected"]], cost, response["config_id"]

    # for i, config in enumerate(configs):
    #     response = oai.Completion.create({"definition": definition}, **config)
    #     cost += oai.Completion.cost(response)
    #     responses = oai.Completion.extract_text(response)
    #     metrics = eval_function_completions(responses, definition, assertions=assertions)
    #     assertions = metrics["assertions"]
    #     cost += metrics["gen_cost"]
    #     if metrics["succeed_assertions"] or i == len(configs) - 1:
    #         return responses[metrics["index_selected"]], cost, i<|MERGE_RESOLUTION|>--- conflicted
+++ resolved
@@ -11,15 +11,8 @@
 from typing import Callable, Dict, List, Optional, Tuple, Union
 from dotenv import load_dotenv
 from autogen import oai
-<<<<<<< HEAD
-try:
-    import docker
-except ImportError:
-    docker = None
-=======
 
 import docker
->>>>>>> 26daa180
 
 SENTINEL = object()
 DEFAULT_MODEL = "gpt-4"
