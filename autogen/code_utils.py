--- conflicted
+++ resolved
@@ -8,13 +8,8 @@
 import time
 from concurrent.futures import ThreadPoolExecutor, TimeoutError
 from hashlib import md5
-<<<<<<< HEAD
-from typing import Callable, Dict, List, Optional, Tuple, Union
+from typing import Any, Callable, Dict, List, Optional, Tuple, Union
 from dotenv import load_dotenv
-=======
-from typing import Any, Callable, Dict, List, Optional, Tuple, Union
-
->>>>>>> b4a2c6e2
 from autogen import oai
 
 import docker
