import subprocess
import sys
import os
import pathlib
from typing import List, Dict, Tuple, Optional, Union, Callable
import re
import time
from hashlib import md5
import logging
from autogen import oai
<<<<<<< HEAD
from autogen.agentchat.conversable_agent import ConversableAgent
=======
from concurrent.futures import ThreadPoolExecutor, TimeoutError
>>>>>>> 80954e4b

try:
    import docker
except ImportError:
    docker = None
AGENT_REGISTRY = List[ConversableAgent]
DEFAULT_MODEL = "gpt-4"
FAST_MODEL = "gpt-3.5-turbo"
# Regular expression for finding a code block
CODE_BLOCK_PATTERN = r"```(\w*)\n(.*?)\n```"
WORKING_DIR = os.path.join(os.path.dirname(os.path.realpath(__file__)), "extensions")
UNKNOWN = "unknown"
TIMEOUT_MSG = "Timeout"
DEFAULT_TIMEOUT = 600
WIN32 = sys.platform == "win32"
PATH_SEPARATOR = WIN32 and "\\" or "/"

logger = logging.getLogger(__name__)


def infer_lang(code):
    """infer the language for the code.
    TODO: make it robust.
    """
    if code.startswith("python ") or code.startswith("pip") or code.startswith("python3 "):
        return "sh"

    # check if code is a valid python code
    try:
        compile(code, "test", "exec")
        return "python"
    except SyntaxError:
        # not a valid python code
        return UNKNOWN


def extract_code(
    text: str, pattern: str = CODE_BLOCK_PATTERN, detect_single_line_code: bool = False
) -> List[Tuple[str, str]]:
    """Extract code from a text.

    Args:
        text (str): The text to extract code from.
        pattern (str, optional): The regular expression pattern for finding the
            code block. Defaults to CODE_BLOCK_PATTERN.
        detect_single_line_code (bool, optional): Enable the new feature for
            extracting single line code. Defaults to False.

    Returns:
        list: A list of tuples, each containing the language and the code.
          If there is no code block in the input text, the language would be "unknown".
          If there is code block but the language is not specified, the language would be "".
    """
    if not detect_single_line_code:
        match = re.findall(pattern, text, flags=re.DOTALL)
        return match if match else [(UNKNOWN, text)]

    # Extract both multi-line and single-line code block, separated by the | operator
    # `{3}(\w+)?\s*([\s\S]*?)`{3}: Matches multi-line code blocks.
    #    The (\w+)? matches the language, where the ? indicates it is optional.
    # `([^`]+)`: Matches inline code.
    code_pattern = re.compile(r"`{3}(\w+)?\s*([\s\S]*?)`{3}|`([^`]+)`")
    code_blocks = code_pattern.findall(text)

    # Extract the individual code blocks and languages from the matched groups
    extracted = []
    for lang, group1, group2 in code_blocks:
        if group1:
            extracted.append((lang.strip(), group1.strip()))
        elif group2:
            extracted.append(("", group2.strip()))

    return extracted


# _FIND_CODE_SYS_MSG = [
#     {
#         "role": "system",
#         "content": """In the following conversation, an assistant suggests code and a user is expected to run it.
# Read the conversation, and then find all the right code blocks for the user to run next in the right order.
# Only return the code blocks that are expected to run.
# Don't include code blocks which have been executed unless the user is requested to run the same block again.
# When the user needs to run multiple blocks in sequence, make sure to output all the blocks to run in a right order.
# If the line beginning with "# filename" is put before a code block, move it into the code block as the first line.
# Make sure to add the right "python" or "sh" identifier if the language identifier is missing for a code block.
# Don't make other changes to the code blocks.
# Don't reply anything else if at least one code block is expected to run.
# If no code block is expeted to run, check whether the task has been successfully finished at full satisfaction.
# If not, reply with the reason why the task is not finished.""",
#     },
# ]
# _FIND_CODE_CONFIG = {
#     "model": FAST_MODEL,
# }


# def find_code(messages: List[Dict], sys_msg=None, **config) -> Tuple[List[Tuple[str, str]], str]:
#     """Find code from a list of messages.

#     Args:
#         messages (str): The list of messages to find code from.
#         sys_msg (Optional, str): The system message to prepend to the messages.
#         config (Optional, dict): The configuration for the API call.

#     Returns:
#         list: A list of tuples, each containing the language and the code.
#         str: The generated text by llm.
#     """
#     params = {**_FIND_CODE_CONFIG, **config}
#     if sys_msg is None or not sys_msg[0]["content"]:
#         sys_msg = _FIND_CODE_SYS_MSG
#     response = oai.ChatCompletion.create(messages=sys_msg + messages, **params)
#     content = oai.Completion.extract_text(response)[0]
#     return extract_code(content), content


def generate_code(pattern: str = CODE_BLOCK_PATTERN, **config) -> Tuple[str, float]:
    """Generate code.

    Args:
        pattern (Optional, str): The regular expression pattern for finding the code block.
            The default pattern is for finding a code block in a markdown file.
        config (Optional, dict): The configuration for the API call.

    Returns:
        str: The generated code.
        float: The cost of the generation.
    """
    response = oai.Completion.create(**config)
    return extract_code(oai.Completion.extract_text(response)[0], pattern), response["cost"]


_IMPROVE_FUNCTION_CONFIG = {
    "prompt": """Improve the function '{func_name}' to achieve the objective '{objective}'.
The current implementation of the function is as follows:
{file_string}""",
    "model": DEFAULT_MODEL,
    "request_timeout": 600,
}


def improve_function(file_name, func_name, objective, **config):
    """(work in progress) Improve the function to achieve the objective."""
    params = {**_IMPROVE_FUNCTION_CONFIG, **config}
    # read the entire file into a str
    with open(file_name, "r") as f:
        file_string = f.read()
    response = oai.Completion.create(
        {"func_name": func_name, "objective": objective, "file_string": file_string}, **params
    )
    return oai.Completion.extract_text(response)[0], response["cost"]


_IMPROVE_CODE_CONFIG = {
    "prompt": """Analyze the code in the following files and return a list of suggestions for improvement{followup}, to achieve the objective of '{objective}'.
{code}
""",
    "model": DEFAULT_MODEL,
    "request_timeout": 900,
}


def improve_code(files, objective, suggest_only=True, **config):
    """Improve the code to achieve a given objective.

    Args:
        files (list): A list of file names containing the source code.
        objective (str): The objective to achieve.
        suggest_only (bool): Whether to return only the suggestions or the improved code.
        config (Optional, dict): The configuration for the API call.

    Returns:
        str: The improved code if suggest_only=False; a list of suggestions if suggest_only=True (default).
        float: The cost of the generation.
    """
    code = ""
    for file_name in files:
        # read the entire file into a string
        with open(file_name, "r") as f:
            file_string = f.read()
        code += f"""{file_name}:
{file_string}

"""
    params = {**_IMPROVE_CODE_CONFIG, **config}
    followup = "" if suggest_only else " followed by the improved code"
    response = oai.Completion.create({"objective": objective, "code": code, "followup": followup}, **params)
    return oai.Completion.extract_text(response)[0], response["cost"]


def timeout_handler(signum, frame):
    raise TimeoutError("Timed out!")


def _cmd(lang):
    if lang.startswith("python") or lang in ["bash", "sh", "powershell"]:
        return lang
    if lang in ["shell"]:
        return "sh"
    if lang in ["ps1"]:
        return "powershell"
    raise NotImplementedError(f"{lang} not recognized in code execution")


def execute_code(
    code: Optional[str] = None,
    timeout: Optional[int] = None,
    filename: Optional[str] = None,
    work_dir: Optional[str] = None,
    use_docker: Optional[Union[List[str], str, bool]] = None,
    lang: Optional[str] = "python",
) -> Tuple[int, str, str]:
    """Execute code in a docker container.
    This function is not tested on MacOS.

    Args:
        code (Optional, str): The code to execute.
            If None, the code from the file specified by filename will be executed.
            Either code or filename must be provided.
        timeout (Optional, int): The maximum execution time in seconds.
            If None, a default timeout will be used. The default timeout is 600 seconds. On Windows, the timeout is not enforced when use_docker=False.
        filename (Optional, str): The file name to save the code or where the code is stored when `code` is None.
            If None, a file with a randomly generated name will be created.
            The randomly generated file will be deleted after execution.
            The file name must be a relative path. Relative paths are relative to the working directory.
        work_dir (Optional, str): The working directory for the code execution.
            If None, a default working directory will be used.
            The default working directory is the "extensions" directory under
            "path_to_autogen".
        use_docker (Optional, list, str or bool): The docker image to use for code execution.
            If a list or a str of image name(s) is provided, the code will be executed in a docker container
            with the first image successfully pulled.
            If None, False or empty, the code will be executed in the current environment.
            Default is None, which will be converted into an empty list when docker package is available.
            Expected behaviour:
                - If `use_docker` is explicitly set to True and the docker package is available, the code will run in a Docker container.
                - If `use_docker` is explicitly set to True but the Docker package is missing, an error will be raised.
                - If `use_docker` is not set (i.e., left default to None) and the Docker package is not available, a warning will be displayed, but the code will run natively.
            If the code is executed in the current environment,
            the code must be trusted.
        lang (Optional, str): The language of the code. Default is "python".

    Returns:
        int: 0 if the code executes successfully.
        str: The error message if the code fails to execute; the stdout otherwise.
        image: The docker image name after container run when docker is used.
    """
    if all((code is None, filename is None)):
        error_msg = f"Either {code=} or {filename=} must be provided."
        logger.error(error_msg)
        raise AssertionError(error_msg)

    # Warn if use_docker was unspecified (or None), and cannot be provided (the default).
    # In this case the current behavior is to fall back to run natively, but this behavior
    # is subject to change.
    if use_docker is None:
        if docker is None:
            use_docker = False
            logger.warning(
                "execute_code was called without specifying a value for use_docker. Since the python docker package is not available, code will be run natively. Note: this fallback behavior is subject to change"
            )
        else:
            # Default to true
            use_docker = True

    timeout = timeout or DEFAULT_TIMEOUT
    original_filename = filename
    if WIN32 and lang in ["sh", "shell"] and (not use_docker):
        lang = "ps1"
    if filename is None:
        code_hash = md5(code.encode()).hexdigest()
        # create a file with a automatically generated name
        filename = f"tmp_code_{code_hash}.{'py' if lang.startswith('python') else lang}"
    if work_dir is None:
        work_dir = WORKING_DIR
    filepath = os.path.join(work_dir, filename)
    file_dir = os.path.dirname(filepath)
    os.makedirs(file_dir, exist_ok=True)
    if code is not None:
        with open(filepath, "w", encoding="utf-8") as fout:
            fout.write(code)
    # check if already running in a docker container
    in_docker_container = os.path.exists("/.dockerenv")
    if not use_docker or in_docker_container:
        # already running in a docker container
        cmd = [
            sys.executable if lang.startswith("python") else _cmd(lang),
            f".\\{filename}" if WIN32 else filename,
        ]
        if WIN32:
            logger.warning("SIGALRM is not supported on Windows. No timeout will be enforced.")
            result = subprocess.run(
                cmd,
                cwd=work_dir,
                capture_output=True,
                text=True,
            )
        else:
            with ThreadPoolExecutor(max_workers=1) as executor:
                future = executor.submit(
                    subprocess.run,
                    cmd,
                    cwd=work_dir,
                    capture_output=True,
                    text=True,
                )
                try:
                    result = future.result(timeout=timeout)
                except TimeoutError:
                    if original_filename is None:
                        os.remove(filepath)
                    return 1, TIMEOUT_MSG, None
        if original_filename is None:
            os.remove(filepath)
        if result.returncode:
            logs = result.stderr
            if original_filename is None:
                abs_path = str(pathlib.Path(filepath).absolute())
                logs = logs.replace(str(abs_path), "").replace(filename, "")
            else:
                abs_path = str(pathlib.Path(work_dir).absolute()) + PATH_SEPARATOR
                logs = logs.replace(str(abs_path), "")
        else:
            logs = result.stdout
        return result.returncode, logs, None

    # create a docker client
    client = docker.from_env()
    image_list = (
        ["python:3-alpine", "python:3", "python:3-windowsservercore"]
        if use_docker is True
        else [use_docker]
        if isinstance(use_docker, str)
        else use_docker
    )
    for image in image_list:
        # check if the image exists
        try:
            client.images.get(image)
            break
        except docker.errors.ImageNotFound:
            # pull the image
            print("Pulling image", image)
            try:
                client.images.pull(image)
                break
            except docker.errors.DockerException:
                print("Failed to pull image", image)
    # get a randomized str based on current time to wrap the exit code
    exit_code_str = f"exitcode{time.time()}"
    abs_path = pathlib.Path(work_dir).absolute()
    cmd = [
        "sh",
        "-c",
        f"{_cmd(lang)} {filename}; exit_code=$?; echo -n {exit_code_str}; echo -n $exit_code; echo {exit_code_str}",
    ]
    # create a docker container
    container = client.containers.run(
        image,
        command=cmd,
        working_dir="/workspace",
        detach=True,
        # get absolute path to the working directory
        volumes={abs_path: {"bind": "/workspace", "mode": "rw"}},
    )
    start_time = time.time()
    while container.status != "exited" and time.time() - start_time < timeout:
        # Reload the container object
        container.reload()
    if container.status != "exited":
        container.stop()
        container.remove()
        if original_filename is None:
            os.remove(filepath)
        return 1, TIMEOUT_MSG, image
    # get the container logs
    logs = container.logs().decode("utf-8").rstrip()
    # commit the image
    tag = filename.replace("/", "")
    container.commit(repository="python", tag=tag)
    # remove the container
    container.remove()
    # check if the code executed successfully
    exit_code = container.attrs["State"]["ExitCode"]
    if exit_code == 0:
        # extract the exit code from the logs
        pattern = re.compile(f"{exit_code_str}(\\d+){exit_code_str}")
        match = pattern.search(logs)
        exit_code = 1 if match is None else int(match.group(1))
        # remove the exit code from the logs
        logs = logs if match is None else pattern.sub("", logs)

    if original_filename is None:
        os.remove(filepath)
    if exit_code:
        logs = logs.replace(f"/workspace/{filename if original_filename is None else ''}", "")
    # return the exit code, logs and image
    return exit_code, logs, f"python:{tag}"


_GENERATE_ASSERTIONS_CONFIG = {
    "prompt": """Given the signature and docstring, write the exactly same number of assertion(s) for the provided example(s) in the docstring, without assertion messages.

func signature:
{definition}
assertions:""",
    "model": FAST_MODEL,
    "max_tokens": 256,
    "stop": "\n\n",
}


def generate_assertions(definition: str, **config) -> Tuple[str, float]:
    """Generate assertions for a function.

    Args:
        definition (str): The function definition, including the signature and docstr.
        config (Optional, dict): The configuration for the API call.

    Returns:
        str: The generated assertions.
        float: The cost of the generation.
    """
    params = {**_GENERATE_ASSERTIONS_CONFIG, **config}
    response = oai.Completion.create(
        {"definition": definition},
        **params,
    )
    assertions = oai.Completion.extract_text(response)[0]
    return assertions, response["cost"]


def _remove_check(response):
    """Remove the check function from the response."""
    # find the position of the check function
    pos = response.find("def check(")
    if pos == -1:
        return response
    return response[:pos]


def eval_function_completions(
    responses: List[str],
    definition: str,
    test: Optional[str] = None,
    entry_point: Optional[str] = None,
    assertions: Optional[Union[str, Callable[[str], Tuple[str, float]]]] = None,
    timeout: Optional[float] = 3,
    use_docker: Optional[bool] = True,
) -> Dict:
    """Select a response from a list of responses for the function completion task (using generated assertions), and/or evaluate if the task is successful using a gold test.

    Args:
        responses (list): The list of responses.
        definition (str): The input definition.
        test (Optional, str): The test code.
        entry_point (Optional, str): The name of the function.
        assertions (Optional, str or Callable): The assertion code which serves as a filter of the responses, or an assertion generator.
            When provided, only the responses that pass the assertions will be considered for the actual test (if provided).
        timeout (Optional, float): The timeout for executing the code.

    Returns:
        dict: The success metrics.
    """
    n = len(responses)
    if assertions is None:
        # no assertion filter
        success_list = []
        for i in range(n):
            response = _remove_check(responses[i])
            code = (
                f"{response}\n{test}\ncheck({entry_point})"
                if response.startswith("def")
                else f"{definition}{response}\n{test}\ncheck({entry_point})"
            )
            success = execute_code(code, timeout=timeout, use_docker=use_docker)[0] == 0
            success_list.append(success)
        return {
            "expected_success": 1 - pow(1 - sum(success_list) / n, n),
            "success": any(s for s in success_list),
        }
    if callable(assertions) and n > 1:
        # assertion generator
        assertions, gen_cost = assertions(definition)
    else:
        assertions, gen_cost = None, 0
    if n > 1 or test is None:
        for i in range(n):
            response = responses[i] = _remove_check(responses[i])
            code = (
                f"{response}\n{assertions}" if response.startswith("def") else f"{definition}{response}\n{assertions}"
            )
            succeed_assertions = execute_code(code, timeout=timeout, use_docker=use_docker)[0] == 0
            if succeed_assertions:
                break
    else:
        # just test, no need to check assertions
        succeed_assertions = False
        i, response = 0, responses[0]
    if test is None:
        # no test code
        return {
            "index_selected": i,
            "succeed_assertions": succeed_assertions,
            "gen_cost": gen_cost,
            "assertions": assertions,
        }
    code_test = (
        f"{response}\n{test}\ncheck({entry_point})"
        if response.startswith("def")
        else f"{definition}{response}\n{test}\ncheck({entry_point})"
    )
    success = execute_code(code_test, timeout=timeout, use_docker=use_docker)[0] == 0
    return {
        "index_selected": i,
        "succeed_assertions": succeed_assertions,
        "success": success,
        "gen_cost": gen_cost,
        "assertions": assertions,
    }


_FUNC_COMPLETION_PROMPT = "# Python 3{definition}"
_FUNC_COMPLETION_STOP = ["\nclass", "\ndef", "\nif", "\nprint"]
_IMPLEMENT_CONFIGS = [
    {"model": FAST_MODEL, "prompt": _FUNC_COMPLETION_PROMPT, "temperature": 0, "seed": 0},
    {"model": FAST_MODEL, "prompt": _FUNC_COMPLETION_PROMPT, "stop": _FUNC_COMPLETION_STOP, "n": 7, "seed": 0},
    {"model": DEFAULT_MODEL, "prompt": _FUNC_COMPLETION_PROMPT, "temperature": 0, "seed": 1},
    {"model": DEFAULT_MODEL, "prompt": _FUNC_COMPLETION_PROMPT, "stop": _FUNC_COMPLETION_STOP, "n": 2, "seed": 2},
    {"model": DEFAULT_MODEL, "prompt": _FUNC_COMPLETION_PROMPT, "stop": _FUNC_COMPLETION_STOP, "n": 1, "seed": 2},
]


class PassAssertionFilter:
    def __init__(self, assertions):
        self._assertions = assertions
        self.cost = 0
        self.metrics = self.responses = None

    def pass_assertions(self, context, response, **_):
        """Check if the response passes the assertions."""
        responses = oai.Completion.extract_text(response)
        metrics = eval_function_completions(responses, context["definition"], assertions=self._assertions)
        self._assertions = metrics["assertions"]
        self.cost += metrics["gen_cost"]
        self.metrics = metrics
        self.responses = responses
        return metrics["succeed_assertions"]


def implement(
    definition: str,
    configs: Optional[List[Dict]] = None,
    assertions: Optional[Union[str, Callable[[str], Tuple[str, float]]]] = generate_assertions,
) -> Tuple[str, float]:
    """Implement a function from a definition.

    Args:
        definition (str): The function definition, including the signature and docstr.
        configs (list): The list of configurations for completion.
        assertions (Optional, str or Callable): The assertion code which serves as a filter of the responses, or an assertion generator.

    Returns:
        str: The implementation.
        float: The cost of the implementation.
        int: The index of the configuration which generates the implementation.
    """
    cost = 0
    configs = configs or _IMPLEMENT_CONFIGS
    if len(configs) > 1 and callable(assertions):
        assertions, cost = assertions(definition)
    assertion_filter = PassAssertionFilter(assertions)
    response = oai.Completion.create(
        {"definition": definition}, config_list=configs, filter_func=assertion_filter.pass_assertions
    )
    cost += assertion_filter.cost + response["cost"]
    return assertion_filter.responses[assertion_filter.metrics["index_selected"]], cost, response["config_id"]

    # for i, config in enumerate(configs):
    #     response = oai.Completion.create({"definition": definition}, **config)
    #     cost += oai.Completion.cost(response)
    #     responses = oai.Completion.extract_text(response)
    #     metrics = eval_function_completions(responses, definition, assertions=assertions)
    #     assertions = metrics["assertions"]
    #     cost += metrics["gen_cost"]
    #     if metrics["succeed_assertions"] or i == len(configs) - 1:
    #         return responses[metrics["index_selected"]], cost, i<|MERGE_RESOLUTION|>--- conflicted
+++ resolved
@@ -8,11 +8,8 @@
 from hashlib import md5
 import logging
 from autogen import oai
-<<<<<<< HEAD
 from autogen.agentchat.conversable_agent import ConversableAgent
-=======
 from concurrent.futures import ThreadPoolExecutor, TimeoutError
->>>>>>> 80954e4b
 
 try:
     import docker
