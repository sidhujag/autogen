import os

import setuptools

here = os.path.abspath(os.path.dirname(__file__))

with open("README.md", "r", encoding="UTF-8") as fh:
    long_description = fh.read()

# Get the code version
version = {}
with open(os.path.join(here, "autogen/version.py")) as fp:
    exec(fp.read(), version)
__version__ = version["__version__"]

install_requires = [
    "openai>=1.3",
    "diskcache",
    "termcolor",
    "flaml",
    "python-dotenv",
    "tiktoken",
<<<<<<< HEAD
    "aider-chat @ git+https://github.com/paul-gauthier/aider.git",
    "pydantic>=1.10,<3",  # could be both V1 and V2
    "docker"
=======
    # Disallowing 2.6.0 can be removed when this is fixed https://github.com/pydantic/pydantic/issues/8705
    "pydantic>=1.10,<3,!=2.6.0",  # could be both V1 and V2
    "docker",
>>>>>>> 58d77bca
]


setuptools.setup(
    name="pyautogen",
    version=__version__,
    author="AutoGen",
    author_email="auto-gen@outlook.com",
    description="Enabling Next-Gen LLM Applications via Multi-Agent Conversation Framework",
    long_description=long_description,
    long_description_content_type="text/markdown",
    url="https://github.com/microsoft/autogen",
    packages=setuptools.find_packages(include=["autogen*"], exclude=["test"]),
    install_requires=install_requires,
    extras_require={
        "test": [
            "coverage>=5.3",
            "ipykernel",
            "nbconvert",
            "nbformat",
            "pre-commit",
            "pytest-asyncio",
            "pytest>=6.1.1,<8",
        ],
        "blendsearch": ["flaml[blendsearch]"],
        "mathchat": ["sympy", "pydantic==1.10.9", "wolframalpha"],
        "retrievechat": ["chromadb", "sentence_transformers", "pypdf", "ipython"],
        "autobuild": ["chromadb", "sentence-transformers", "huggingface-hub"],
        "teachable": ["chromadb"],
        "lmm": ["replicate", "pillow"],
        "graph": ["networkx", "matplotlib"],
        "websurfer": ["beautifulsoup4", "markdownify", "pdfminer.six", "pathvalidate"],
        "redis": ["redis"],
    },
    classifiers=[
        "Programming Language :: Python :: 3",
        "License :: OSI Approved :: MIT License",
        "Operating System :: OS Independent",
    ],
    python_requires=">=3.8,<3.13",
)<|MERGE_RESOLUTION|>--- conflicted
+++ resolved
@@ -20,15 +20,10 @@
     "flaml",
     "python-dotenv",
     "tiktoken",
-<<<<<<< HEAD
     "aider-chat @ git+https://github.com/paul-gauthier/aider.git",
-    "pydantic>=1.10,<3",  # could be both V1 and V2
-    "docker"
-=======
     # Disallowing 2.6.0 can be removed when this is fixed https://github.com/pydantic/pydantic/issues/8705
     "pydantic>=1.10,<3,!=2.6.0",  # could be both V1 and V2
     "docker",
->>>>>>> 58d77bca
 ]
 
 
