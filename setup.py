--- conflicted
+++ resolved
@@ -55,11 +55,7 @@
         "teachable": ["chromadb"],
         "lmm": ["replicate", "pillow"],
         "graph": ["networkx", "matplotlib"],
-<<<<<<< HEAD
-        "websurfer": ["beautifulsoup4", "markdownify", "pdfminer.six", "pathvalidate", "youtube_transcript_api"],
-=======
-        "websurfer": ["beautifulsoup4", "markdownify", "pdfminer.six", "pathvalidate", "selenium"],
->>>>>>> be89b9bc
+        "websurfer": ["beautifulsoup4", "markdownify", "pdfminer.six", "pathvalidate", "selenium", "youtube_transcript_api"],
         "redis": ["redis"],
         "ipython": ["jupyter-client>=8.6.0", "ipykernel>=6.29.0"],
     },
